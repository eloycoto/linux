--- conflicted
+++ resolved
@@ -2992,17 +2992,12 @@
 {
 	int ret;
 
-<<<<<<< HEAD
-=======
 	mad_recvq_size = min(mad_recvq_size, IB_MAD_QP_MAX_SIZE);
 	mad_recvq_size = max(mad_recvq_size, IB_MAD_QP_MIN_SIZE);
 
 	mad_sendq_size = min(mad_sendq_size, IB_MAD_QP_MAX_SIZE);
 	mad_sendq_size = max(mad_sendq_size, IB_MAD_QP_MIN_SIZE);
 
-	spin_lock_init(&ib_mad_port_list_lock);
-
->>>>>>> b76aabc3
 	ib_mad_cache = kmem_cache_create("ib_mad",
 					 sizeof(struct ib_mad_private),
 					 0,
