// SPDX-License-Identifier: GPL-2.0+
/*
 * Copyright IBM Corp. 2006, 2021
 * Author(s): Cornelia Huck <cornelia.huck@de.ibm.com>
 *	      Martin Schwidefsky <schwidefsky@de.ibm.com>
 *	      Ralph Wuerthner <rwuerthn@de.ibm.com>
 *	      Felix Beck <felix.beck@de.ibm.com>
 *	      Holger Dengler <hd@linux.vnet.ibm.com>
 *	      Harald Freudenberger <freude@linux.ibm.com>
 *
 * Adjunct processor bus.
 */

#define KMSG_COMPONENT "ap"
#define pr_fmt(fmt) KMSG_COMPONENT ": " fmt

#include <linux/kernel_stat.h>
#include <linux/moduleparam.h>
#include <linux/init.h>
#include <linux/delay.h>
#include <linux/err.h>
#include <linux/freezer.h>
#include <linux/interrupt.h>
#include <linux/workqueue.h>
#include <linux/slab.h>
#include <linux/notifier.h>
#include <linux/kthread.h>
#include <linux/mutex.h>
#include <asm/airq.h>
#include <linux/atomic.h>
#include <asm/isc.h>
#include <linux/hrtimer.h>
#include <linux/ktime.h>
#include <asm/facility.h>
#include <linux/crypto.h>
#include <linux/mod_devicetable.h>
#include <linux/debugfs.h>
#include <linux/ctype.h>
#include <linux/module.h>

#include "ap_bus.h"
#include "ap_debug.h"

/*
 * Module parameters; note though this file itself isn't modular.
 */
int ap_domain_index = -1;	/* Adjunct Processor Domain Index */
static DEFINE_SPINLOCK(ap_domain_lock);
module_param_named(domain, ap_domain_index, int, 0440);
MODULE_PARM_DESC(domain, "domain index for ap devices");
EXPORT_SYMBOL(ap_domain_index);

static int ap_thread_flag;
module_param_named(poll_thread, ap_thread_flag, int, 0440);
MODULE_PARM_DESC(poll_thread, "Turn on/off poll thread, default is 0 (off).");

static char *apm_str;
module_param_named(apmask, apm_str, charp, 0440);
MODULE_PARM_DESC(apmask, "AP bus adapter mask.");

static char *aqm_str;
module_param_named(aqmask, aqm_str, charp, 0440);
MODULE_PARM_DESC(aqmask, "AP bus domain mask.");

static int ap_useirq = 1;
module_param_named(useirq, ap_useirq, int, 0440);
MODULE_PARM_DESC(useirq, "Use interrupt if available, default is 1 (on).");

atomic_t ap_max_msg_size = ATOMIC_INIT(AP_DEFAULT_MAX_MSG_SIZE);
EXPORT_SYMBOL(ap_max_msg_size);

static struct device *ap_root_device;

/* Hashtable of all queue devices on the AP bus */
DEFINE_HASHTABLE(ap_queues, 8);
/* lock used for the ap_queues hashtable */
DEFINE_SPINLOCK(ap_queues_lock);

/* Default permissions (ioctl, card and domain masking) */
struct ap_perms ap_perms;
EXPORT_SYMBOL(ap_perms);
DEFINE_MUTEX(ap_perms_mutex);
EXPORT_SYMBOL(ap_perms_mutex);

/* # of bus scans since init */
static atomic64_t ap_scan_bus_count;

/* # of bindings complete since init */
static atomic64_t ap_bindings_complete_count = ATOMIC64_INIT(0);

/* completion for initial APQN bindings complete */
static DECLARE_COMPLETION(ap_init_apqn_bindings_complete);

static struct ap_config_info *ap_qci_info;
static struct ap_config_info *ap_qci_info_old;

/*
 * AP bus related debug feature things.
 */
debug_info_t *ap_dbf_info;

/*
 * Workqueue timer for bus rescan.
 */
static struct timer_list ap_config_timer;
static int ap_config_time = AP_CONFIG_TIME;
static void ap_scan_bus(struct work_struct *);
static DECLARE_WORK(ap_scan_work, ap_scan_bus);

/*
 * Tasklet & timer for AP request polling and interrupts
 */
static void ap_tasklet_fn(unsigned long);
static DECLARE_TASKLET_OLD(ap_tasklet, ap_tasklet_fn);
static DECLARE_WAIT_QUEUE_HEAD(ap_poll_wait);
static struct task_struct *ap_poll_kthread;
static DEFINE_MUTEX(ap_poll_thread_mutex);
static DEFINE_SPINLOCK(ap_poll_timer_lock);
static struct hrtimer ap_poll_timer;
/*
 * In LPAR poll with 4kHz frequency. Poll every 250000 nanoseconds.
 * If z/VM change to 1500000 nanoseconds to adjust to z/VM polling.
 */
static unsigned long long poll_timeout = 250000;

/* Maximum domain id, if not given via qci */
static int ap_max_domain_id = 15;
/* Maximum adapter id, if not given via qci */
static int ap_max_adapter_id = 63;

static struct bus_type ap_bus_type;

/* Adapter interrupt definitions */
static void ap_interrupt_handler(struct airq_struct *airq, bool floating);

static bool ap_irq_flag;

static struct airq_struct ap_airq = {
	.handler = ap_interrupt_handler,
	.isc = AP_ISC,
};

/**
 * ap_airq_ptr() - Get the address of the adapter interrupt indicator
 *
 * Returns the address of the local-summary-indicator of the adapter
 * interrupt handler for AP, or NULL if adapter interrupts are not
 * available.
 */
void *ap_airq_ptr(void)
{
	if (ap_irq_flag)
		return ap_airq.lsi_ptr;
	return NULL;
}

/**
 * ap_interrupts_available(): Test if AP interrupts are available.
 *
 * Returns 1 if AP interrupts are available.
 */
static int ap_interrupts_available(void)
{
	return test_facility(65);
}

/**
 * ap_qci_available(): Test if AP configuration
 * information can be queried via QCI subfunction.
 *
 * Returns 1 if subfunction PQAP(QCI) is available.
 */
static int ap_qci_available(void)
{
	return test_facility(12);
}

/**
 * ap_apft_available(): Test if AP facilities test (APFT)
 * facility is available.
 *
 * Returns 1 if APFT is available.
 */
static int ap_apft_available(void)
{
	return test_facility(15);
}

/*
 * ap_qact_available(): Test if the PQAP(QACT) subfunction is available.
 *
 * Returns 1 if the QACT subfunction is available.
 */
static inline int ap_qact_available(void)
{
	if (ap_qci_info)
		return ap_qci_info->qact;
	return 0;
}

/*
 * ap_fetch_qci_info(): Fetch cryptographic config info
 *
 * Returns the ap configuration info fetched via PQAP(QCI).
 * On success 0 is returned, on failure a negative errno
 * is returned, e.g. if the PQAP(QCI) instruction is not
 * available, the return value will be -EOPNOTSUPP.
 */
static inline int ap_fetch_qci_info(struct ap_config_info *info)
{
	if (!ap_qci_available())
		return -EOPNOTSUPP;
	if (!info)
		return -EINVAL;
	return ap_qci(info);
}

/**
 * ap_init_qci_info(): Allocate and query qci config info.
 * Does also update the static variables ap_max_domain_id
 * and ap_max_adapter_id if this info is available.
 */
static void __init ap_init_qci_info(void)
{
	if (!ap_qci_available()) {
		AP_DBF_INFO("%s QCI not supported\n", __func__);
		return;
	}

	ap_qci_info = kzalloc(sizeof(*ap_qci_info), GFP_KERNEL);
	if (!ap_qci_info)
		return;
	ap_qci_info_old = kzalloc(sizeof(*ap_qci_info_old), GFP_KERNEL);
	if (!ap_qci_info_old)
		return;
	if (ap_fetch_qci_info(ap_qci_info) != 0) {
		kfree(ap_qci_info);
		kfree(ap_qci_info_old);
		ap_qci_info = NULL;
		ap_qci_info_old = NULL;
		return;
	}
	AP_DBF_INFO("%s successful fetched initial qci info\n", __func__);

	if (ap_qci_info->apxa) {
		if (ap_qci_info->Na) {
			ap_max_adapter_id = ap_qci_info->Na;
			AP_DBF_INFO("%s new ap_max_adapter_id is %d\n",
				    __func__, ap_max_adapter_id);
		}
		if (ap_qci_info->Nd) {
			ap_max_domain_id = ap_qci_info->Nd;
			AP_DBF_INFO("%s new ap_max_domain_id is %d\n",
				    __func__, ap_max_domain_id);
		}
	}

	memcpy(ap_qci_info_old, ap_qci_info, sizeof(*ap_qci_info));
}

/*
 * ap_test_config(): helper function to extract the nrth bit
 *		     within the unsigned int array field.
 */
static inline int ap_test_config(unsigned int *field, unsigned int nr)
{
	return ap_test_bit((field + (nr >> 5)), (nr & 0x1f));
}

/*
 * ap_test_config_card_id(): Test, whether an AP card ID is configured.
 *
 * Returns 0 if the card is not configured
 *	   1 if the card is configured or
 *	     if the configuration information is not available
 */
static inline int ap_test_config_card_id(unsigned int id)
{
	if (id > ap_max_adapter_id)
		return 0;
	if (ap_qci_info)
		return ap_test_config(ap_qci_info->apm, id);
	return 1;
}

/*
 * ap_test_config_usage_domain(): Test, whether an AP usage domain
 * is configured.
 *
 * Returns 0 if the usage domain is not configured
 *	   1 if the usage domain is configured or
 *	     if the configuration information is not available
 */
int ap_test_config_usage_domain(unsigned int domain)
{
	if (domain > ap_max_domain_id)
		return 0;
	if (ap_qci_info)
		return ap_test_config(ap_qci_info->aqm, domain);
	return 1;
}
EXPORT_SYMBOL(ap_test_config_usage_domain);

/*
 * ap_test_config_ctrl_domain(): Test, whether an AP control domain
 * is configured.
 * @domain AP control domain ID
 *
 * Returns 1 if the control domain is configured
 *	   0 in all other cases
 */
int ap_test_config_ctrl_domain(unsigned int domain)
{
	if (!ap_qci_info || domain > ap_max_domain_id)
		return 0;
	return ap_test_config(ap_qci_info->adm, domain);
}
EXPORT_SYMBOL(ap_test_config_ctrl_domain);

/*
 * ap_queue_info(): Check and get AP queue info.
 * Returns true if TAPQ succeeded and the info is filled or
 * false otherwise.
 */
static bool ap_queue_info(ap_qid_t qid, int *q_type, unsigned int *q_fac,
			  int *q_depth, int *q_ml, bool *q_decfg, bool *q_cstop)
{
	struct ap_queue_status status;
	union {
		unsigned long value;
		struct {
			unsigned int fac   : 32; /* facility bits */
			unsigned int at	   :  8; /* ap type */
			unsigned int _res1 :  8;
			unsigned int _res2 :  4;
			unsigned int ml	   :  4; /* apxl ml */
			unsigned int _res3 :  4;
			unsigned int qd	   :  4; /* queue depth */
		} tapq_gr2;
	} tapq_info;

	tapq_info.value = 0;

	/* make sure we don't run into a specifiation exception */
	if (AP_QID_CARD(qid) > ap_max_adapter_id ||
	    AP_QID_QUEUE(qid) > ap_max_domain_id)
		return false;

	/* call TAPQ on this APQN */
	status = ap_test_queue(qid, ap_apft_available(), &tapq_info.value);
	switch (status.response_code) {
	case AP_RESPONSE_NORMAL:
	case AP_RESPONSE_RESET_IN_PROGRESS:
	case AP_RESPONSE_DECONFIGURED:
	case AP_RESPONSE_CHECKSTOPPED:
	case AP_RESPONSE_BUSY:
		/*
		 * According to the architecture in all these cases the
		 * info should be filled. All bits 0 is not possible as
		 * there is at least one of the mode bits set.
		 */
		if (WARN_ON_ONCE(!tapq_info.value))
			return false;
		*q_type = tapq_info.tapq_gr2.at;
		*q_fac = tapq_info.tapq_gr2.fac;
		*q_depth = tapq_info.tapq_gr2.qd;
		*q_ml = tapq_info.tapq_gr2.ml;
		*q_decfg = status.response_code == AP_RESPONSE_DECONFIGURED;
		*q_cstop = status.response_code == AP_RESPONSE_CHECKSTOPPED;
		switch (*q_type) {
			/* For CEX2 and CEX3 the available functions
			 * are not reflected by the facilities bits.
			 * Instead it is coded into the type. So here
			 * modify the function bits based on the type.
			 */
		case AP_DEVICE_TYPE_CEX2A:
		case AP_DEVICE_TYPE_CEX3A:
			*q_fac |= 0x08000000;
			break;
		case AP_DEVICE_TYPE_CEX2C:
		case AP_DEVICE_TYPE_CEX3C:
			*q_fac |= 0x10000000;
			break;
		default:
			break;
		}
		return true;
	default:
		/*
		 * A response code which indicates, there is no info available.
		 */
		return false;
	}
}

void ap_wait(enum ap_sm_wait wait)
{
	ktime_t hr_time;

	switch (wait) {
	case AP_SM_WAIT_AGAIN:
	case AP_SM_WAIT_INTERRUPT:
		if (ap_irq_flag)
			break;
		if (ap_poll_kthread) {
			wake_up(&ap_poll_wait);
			break;
		}
		fallthrough;
	case AP_SM_WAIT_TIMEOUT:
		spin_lock_bh(&ap_poll_timer_lock);
		if (!hrtimer_is_queued(&ap_poll_timer)) {
			hr_time = poll_timeout;
			hrtimer_forward_now(&ap_poll_timer, hr_time);
			hrtimer_restart(&ap_poll_timer);
		}
		spin_unlock_bh(&ap_poll_timer_lock);
		break;
	case AP_SM_WAIT_NONE:
	default:
		break;
	}
}

/**
 * ap_request_timeout(): Handling of request timeouts
 * @t: timer making this callback
 *
 * Handles request timeouts.
 */
void ap_request_timeout(struct timer_list *t)
{
	struct ap_queue *aq = from_timer(aq, t, timeout);

	spin_lock_bh(&aq->lock);
	ap_wait(ap_sm_event(aq, AP_SM_EVENT_TIMEOUT));
	spin_unlock_bh(&aq->lock);
}

/**
 * ap_poll_timeout(): AP receive polling for finished AP requests.
 * @unused: Unused pointer.
 *
 * Schedules the AP tasklet using a high resolution timer.
 */
static enum hrtimer_restart ap_poll_timeout(struct hrtimer *unused)
{
	tasklet_schedule(&ap_tasklet);
	return HRTIMER_NORESTART;
}

/**
 * ap_interrupt_handler() - Schedule ap_tasklet on interrupt
 * @airq: pointer to adapter interrupt descriptor
 * @floating: ignored
 */
static void ap_interrupt_handler(struct airq_struct *airq, bool floating)
{
	inc_irq_stat(IRQIO_APB);
	tasklet_schedule(&ap_tasklet);
}

/**
 * ap_tasklet_fn(): Tasklet to poll all AP devices.
 * @dummy: Unused variable
 *
 * Poll all AP devices on the bus.
 */
static void ap_tasklet_fn(unsigned long dummy)
{
	int bkt;
	struct ap_queue *aq;
	enum ap_sm_wait wait = AP_SM_WAIT_NONE;

	/* Reset the indicator if interrupts are used. Thus new interrupts can
	 * be received. Doing it in the beginning of the tasklet is therefor
	 * important that no requests on any AP get lost.
	 */
	if (ap_irq_flag)
		xchg(ap_airq.lsi_ptr, 0);

	spin_lock_bh(&ap_queues_lock);
	hash_for_each(ap_queues, bkt, aq, hnode) {
		spin_lock_bh(&aq->lock);
		wait = min(wait, ap_sm_event_loop(aq, AP_SM_EVENT_POLL));
		spin_unlock_bh(&aq->lock);
	}
	spin_unlock_bh(&ap_queues_lock);

	ap_wait(wait);
}

static int ap_pending_requests(void)
{
	int bkt;
	struct ap_queue *aq;

	spin_lock_bh(&ap_queues_lock);
	hash_for_each(ap_queues, bkt, aq, hnode) {
		if (aq->queue_count == 0)
			continue;
		spin_unlock_bh(&ap_queues_lock);
		return 1;
	}
	spin_unlock_bh(&ap_queues_lock);
	return 0;
}

/**
 * ap_poll_thread(): Thread that polls for finished requests.
 * @data: Unused pointer
 *
 * AP bus poll thread. The purpose of this thread is to poll for
 * finished requests in a loop if there is a "free" cpu - that is
 * a cpu that doesn't have anything better to do. The polling stops
 * as soon as there is another task or if all messages have been
 * delivered.
 */
static int ap_poll_thread(void *data)
{
	DECLARE_WAITQUEUE(wait, current);

	set_user_nice(current, MAX_NICE);
	set_freezable();
	while (!kthread_should_stop()) {
		add_wait_queue(&ap_poll_wait, &wait);
		set_current_state(TASK_INTERRUPTIBLE);
		if (!ap_pending_requests()) {
			schedule();
			try_to_freeze();
		}
		set_current_state(TASK_RUNNING);
		remove_wait_queue(&ap_poll_wait, &wait);
		if (need_resched()) {
			schedule();
			try_to_freeze();
			continue;
		}
		ap_tasklet_fn(0);
	}

	return 0;
}

static int ap_poll_thread_start(void)
{
	int rc;

	if (ap_irq_flag || ap_poll_kthread)
		return 0;
	mutex_lock(&ap_poll_thread_mutex);
	ap_poll_kthread = kthread_run(ap_poll_thread, NULL, "appoll");
	rc = PTR_ERR_OR_ZERO(ap_poll_kthread);
	if (rc)
		ap_poll_kthread = NULL;
	mutex_unlock(&ap_poll_thread_mutex);
	return rc;
}

static void ap_poll_thread_stop(void)
{
	if (!ap_poll_kthread)
		return;
	mutex_lock(&ap_poll_thread_mutex);
	kthread_stop(ap_poll_kthread);
	ap_poll_kthread = NULL;
	mutex_unlock(&ap_poll_thread_mutex);
}

#define is_card_dev(x) ((x)->parent == ap_root_device)
#define is_queue_dev(x) ((x)->parent != ap_root_device)

/**
 * ap_bus_match()
 * @dev: Pointer to device
 * @drv: Pointer to device_driver
 *
 * AP bus driver registration/unregistration.
 */
static int ap_bus_match(struct device *dev, struct device_driver *drv)
{
	struct ap_driver *ap_drv = to_ap_drv(drv);
	struct ap_device_id *id;

	/*
	 * Compare device type of the device with the list of
	 * supported types of the device_driver.
	 */
	for (id = ap_drv->ids; id->match_flags; id++) {
		if (is_card_dev(dev) &&
		    id->match_flags & AP_DEVICE_ID_MATCH_CARD_TYPE &&
		    id->dev_type == to_ap_dev(dev)->device_type)
			return 1;
		if (is_queue_dev(dev) &&
		    id->match_flags & AP_DEVICE_ID_MATCH_QUEUE_TYPE &&
		    id->dev_type == to_ap_dev(dev)->device_type)
			return 1;
	}
	return 0;
}

/**
 * ap_uevent(): Uevent function for AP devices.
 * @dev: Pointer to device
 * @env: Pointer to kobj_uevent_env
 *
 * It sets up a single environment variable DEV_TYPE which contains the
 * hardware device type.
 */
static int ap_uevent(struct device *dev, struct kobj_uevent_env *env)
{
	int rc = 0;
	struct ap_device *ap_dev = to_ap_dev(dev);

	/* Uevents from ap bus core don't need extensions to the env */
	if (dev == ap_root_device)
		return 0;

	if (is_card_dev(dev)) {
		struct ap_card *ac = to_ap_card(&ap_dev->device);

		/* Set up DEV_TYPE environment variable. */
		rc = add_uevent_var(env, "DEV_TYPE=%04X", ap_dev->device_type);
		if (rc)
			return rc;
		/* Add MODALIAS= */
		rc = add_uevent_var(env, "MODALIAS=ap:t%02X", ap_dev->device_type);
		if (rc)
			return rc;

		/* Add MODE=<accel|cca|ep11> */
		if (ap_test_bit(&ac->functions, AP_FUNC_ACCEL))
			rc = add_uevent_var(env, "MODE=accel");
		else if (ap_test_bit(&ac->functions, AP_FUNC_COPRO))
			rc = add_uevent_var(env, "MODE=cca");
		else if (ap_test_bit(&ac->functions, AP_FUNC_EP11))
			rc = add_uevent_var(env, "MODE=ep11");
		if (rc)
			return rc;
	} else {
		struct ap_queue *aq = to_ap_queue(&ap_dev->device);

		/* Add MODE=<accel|cca|ep11> */
		if (ap_test_bit(&aq->card->functions, AP_FUNC_ACCEL))
			rc = add_uevent_var(env, "MODE=accel");
		else if (ap_test_bit(&aq->card->functions, AP_FUNC_COPRO))
			rc = add_uevent_var(env, "MODE=cca");
		else if (ap_test_bit(&aq->card->functions, AP_FUNC_EP11))
			rc = add_uevent_var(env, "MODE=ep11");
		if (rc)
			return rc;
	}

	return 0;
}

static void ap_send_init_scan_done_uevent(void)
{
	char *envp[] = { "INITSCAN=done", NULL };

	kobject_uevent_env(&ap_root_device->kobj, KOBJ_CHANGE, envp);
}

static void ap_send_bindings_complete_uevent(void)
{
	char buf[32];
	char *envp[] = { "BINDINGS=complete", buf, NULL };

	snprintf(buf, sizeof(buf), "COMPLETECOUNT=%llu",
		 atomic64_inc_return(&ap_bindings_complete_count));
	kobject_uevent_env(&ap_root_device->kobj, KOBJ_CHANGE, envp);
}

void ap_send_config_uevent(struct ap_device *ap_dev, bool cfg)
{
	char buf[16];
	char *envp[] = { buf, NULL };

	snprintf(buf, sizeof(buf), "CONFIG=%d", cfg ? 1 : 0);

	kobject_uevent_env(&ap_dev->device.kobj, KOBJ_CHANGE, envp);
}
EXPORT_SYMBOL(ap_send_config_uevent);

void ap_send_online_uevent(struct ap_device *ap_dev, int online)
{
	char buf[16];
	char *envp[] = { buf, NULL };

	snprintf(buf, sizeof(buf), "ONLINE=%d", online ? 1 : 0);

	kobject_uevent_env(&ap_dev->device.kobj, KOBJ_CHANGE, envp);
}
EXPORT_SYMBOL(ap_send_online_uevent);

static void ap_send_mask_changed_uevent(unsigned long *newapm,
					unsigned long *newaqm)
{
	char buf[100];
	char *envp[] = { buf, NULL };

	if (newapm)
		snprintf(buf, sizeof(buf),
			 "APMASK=0x%016lx%016lx%016lx%016lx\n",
			 newapm[0], newapm[1], newapm[2], newapm[3]);
	else
		snprintf(buf, sizeof(buf),
			 "AQMASK=0x%016lx%016lx%016lx%016lx\n",
			 newaqm[0], newaqm[1], newaqm[2], newaqm[3]);

	kobject_uevent_env(&ap_root_device->kobj, KOBJ_CHANGE, envp);
}

/*
 * calc # of bound APQNs
 */

struct __ap_calc_ctrs {
	unsigned int apqns;
	unsigned int bound;
};

static int __ap_calc_helper(struct device *dev, void *arg)
{
	struct __ap_calc_ctrs *pctrs = (struct __ap_calc_ctrs *)arg;

	if (is_queue_dev(dev)) {
		pctrs->apqns++;
		if (dev->driver)
			pctrs->bound++;
	}

	return 0;
}

static void ap_calc_bound_apqns(unsigned int *apqns, unsigned int *bound)
{
	struct __ap_calc_ctrs ctrs;

	memset(&ctrs, 0, sizeof(ctrs));
	bus_for_each_dev(&ap_bus_type, NULL, (void *)&ctrs, __ap_calc_helper);

	*apqns = ctrs.apqns;
	*bound = ctrs.bound;
}

/*
 * After initial ap bus scan do check if all existing APQNs are
 * bound to device drivers.
 */
static void ap_check_bindings_complete(void)
{
	unsigned int apqns, bound;

	if (atomic64_read(&ap_scan_bus_count) >= 1) {
		ap_calc_bound_apqns(&apqns, &bound);
		if (bound == apqns) {
			if (!completion_done(&ap_init_apqn_bindings_complete)) {
				complete_all(&ap_init_apqn_bindings_complete);
				AP_DBF_INFO("%s complete\n", __func__);
			}
			ap_send_bindings_complete_uevent();
		}
	}
}

/*
 * Interface to wait for the AP bus to have done one initial ap bus
 * scan and all detected APQNs have been bound to device drivers.
 * If these both conditions are not fulfilled, this function blocks
 * on a condition with wait_for_completion_interruptible_timeout().
 * If these both conditions are fulfilled (before the timeout hits)
 * the return value is 0. If the timeout (in jiffies) hits instead
 * -ETIME is returned. On failures negative return values are
 * returned to the caller.
 */
int ap_wait_init_apqn_bindings_complete(unsigned long timeout)
{
	long l;

	if (completion_done(&ap_init_apqn_bindings_complete))
		return 0;

	if (timeout)
		l = wait_for_completion_interruptible_timeout(
			&ap_init_apqn_bindings_complete, timeout);
	else
		l = wait_for_completion_interruptible(
			&ap_init_apqn_bindings_complete);
	if (l < 0)
		return l == -ERESTARTSYS ? -EINTR : l;
	else if (l == 0 && timeout)
		return -ETIME;

	return 0;
}
EXPORT_SYMBOL(ap_wait_init_apqn_bindings_complete);

static int __ap_queue_devices_with_id_unregister(struct device *dev, void *data)
{
	if (is_queue_dev(dev) &&
	    AP_QID_CARD(to_ap_queue(dev)->qid) == (int)(long)data)
		device_unregister(dev);
	return 0;
}

static int __ap_revise_reserved(struct device *dev, void *dummy)
{
	int rc, card, queue, devres, drvres;

	if (is_queue_dev(dev)) {
		card = AP_QID_CARD(to_ap_queue(dev)->qid);
		queue = AP_QID_QUEUE(to_ap_queue(dev)->qid);
		mutex_lock(&ap_perms_mutex);
		devres = test_bit_inv(card, ap_perms.apm) &&
			test_bit_inv(queue, ap_perms.aqm);
		mutex_unlock(&ap_perms_mutex);
		drvres = to_ap_drv(dev->driver)->flags
			& AP_DRIVER_FLAG_DEFAULT;
		if (!!devres != !!drvres) {
			AP_DBF_DBG("%s reprobing queue=%02x.%04x\n",
				   __func__, card, queue);
			rc = device_reprobe(dev);
			if (rc)
				AP_DBF_WARN("%s reprobing queue=%02x.%04x failed\n",
					    __func__, card, queue);
		}
	}

	return 0;
}

static void ap_bus_revise_bindings(void)
{
	bus_for_each_dev(&ap_bus_type, NULL, NULL, __ap_revise_reserved);
}

int ap_owned_by_def_drv(int card, int queue)
{
	int rc = 0;

	if (card < 0 || card >= AP_DEVICES || queue < 0 || queue >= AP_DOMAINS)
		return -EINVAL;

	mutex_lock(&ap_perms_mutex);

	if (test_bit_inv(card, ap_perms.apm) &&
	    test_bit_inv(queue, ap_perms.aqm))
		rc = 1;

	mutex_unlock(&ap_perms_mutex);

	return rc;
}
EXPORT_SYMBOL(ap_owned_by_def_drv);

int ap_apqn_in_matrix_owned_by_def_drv(unsigned long *apm,
				       unsigned long *aqm)
{
	int card, queue, rc = 0;

	mutex_lock(&ap_perms_mutex);

	for (card = 0; !rc && card < AP_DEVICES; card++)
		if (test_bit_inv(card, apm) &&
		    test_bit_inv(card, ap_perms.apm))
			for (queue = 0; !rc && queue < AP_DOMAINS; queue++)
				if (test_bit_inv(queue, aqm) &&
				    test_bit_inv(queue, ap_perms.aqm))
					rc = 1;

	mutex_unlock(&ap_perms_mutex);

	return rc;
}
EXPORT_SYMBOL(ap_apqn_in_matrix_owned_by_def_drv);

static int ap_device_probe(struct device *dev)
{
	struct ap_device *ap_dev = to_ap_dev(dev);
	struct ap_driver *ap_drv = to_ap_drv(dev->driver);
	int card, queue, devres, drvres, rc = -ENODEV;

	if (!get_device(dev))
		return rc;

	if (is_queue_dev(dev)) {
		/*
		 * If the apqn is marked as reserved/used by ap bus and
		 * default drivers, only probe with drivers with the default
		 * flag set. If it is not marked, only probe with drivers
		 * with the default flag not set.
		 */
		card = AP_QID_CARD(to_ap_queue(dev)->qid);
		queue = AP_QID_QUEUE(to_ap_queue(dev)->qid);
		mutex_lock(&ap_perms_mutex);
		devres = test_bit_inv(card, ap_perms.apm) &&
			test_bit_inv(queue, ap_perms.aqm);
		mutex_unlock(&ap_perms_mutex);
		drvres = ap_drv->flags & AP_DRIVER_FLAG_DEFAULT;
		if (!!devres != !!drvres)
			goto out;
	}

	/* Add queue/card to list of active queues/cards */
	spin_lock_bh(&ap_queues_lock);
	if (is_queue_dev(dev))
		hash_add(ap_queues, &to_ap_queue(dev)->hnode,
			 to_ap_queue(dev)->qid);
	spin_unlock_bh(&ap_queues_lock);

	rc = ap_drv->probe ? ap_drv->probe(ap_dev) : -ENODEV;

	if (rc) {
		spin_lock_bh(&ap_queues_lock);
		if (is_queue_dev(dev))
			hash_del(&to_ap_queue(dev)->hnode);
		spin_unlock_bh(&ap_queues_lock);
	} else {
		ap_check_bindings_complete();
	}

out:
	if (rc)
		put_device(dev);
	return rc;
}

static void ap_device_remove(struct device *dev)
{
	struct ap_device *ap_dev = to_ap_dev(dev);
	struct ap_driver *ap_drv = to_ap_drv(dev->driver);

	/* prepare ap queue device removal */
	if (is_queue_dev(dev))
		ap_queue_prepare_remove(to_ap_queue(dev));

	/* driver's chance to clean up gracefully */
	if (ap_drv->remove)
		ap_drv->remove(ap_dev);

	/* now do the ap queue device remove */
	if (is_queue_dev(dev))
		ap_queue_remove(to_ap_queue(dev));

	/* Remove queue/card from list of active queues/cards */
	spin_lock_bh(&ap_queues_lock);
	if (is_queue_dev(dev))
		hash_del(&to_ap_queue(dev)->hnode);
	spin_unlock_bh(&ap_queues_lock);

	put_device(dev);
}

struct ap_queue *ap_get_qdev(ap_qid_t qid)
{
	int bkt;
	struct ap_queue *aq;

	spin_lock_bh(&ap_queues_lock);
	hash_for_each(ap_queues, bkt, aq, hnode) {
		if (aq->qid == qid) {
			get_device(&aq->ap_dev.device);
			spin_unlock_bh(&ap_queues_lock);
			return aq;
		}
	}
	spin_unlock_bh(&ap_queues_lock);

	return NULL;
}
EXPORT_SYMBOL(ap_get_qdev);

int ap_driver_register(struct ap_driver *ap_drv, struct module *owner,
		       char *name)
{
	struct device_driver *drv = &ap_drv->driver;

	drv->bus = &ap_bus_type;
	drv->owner = owner;
	drv->name = name;
	return driver_register(drv);
}
EXPORT_SYMBOL(ap_driver_register);

void ap_driver_unregister(struct ap_driver *ap_drv)
{
	driver_unregister(&ap_drv->driver);
}
EXPORT_SYMBOL(ap_driver_unregister);

void ap_bus_force_rescan(void)
{
	/* processing a asynchronous bus rescan */
	del_timer(&ap_config_timer);
	queue_work(system_long_wq, &ap_scan_work);
	flush_work(&ap_scan_work);
}
EXPORT_SYMBOL(ap_bus_force_rescan);

/*
 * A config change has happened, force an ap bus rescan.
 */
void ap_bus_cfg_chg(void)
{
	AP_DBF_DBG("%s config change, forcing bus rescan\n", __func__);

	ap_bus_force_rescan();
}

/*
 * hex2bitmap() - parse hex mask string and set bitmap.
 * Valid strings are "0x012345678" with at least one valid hex number.
 * Rest of the bitmap to the right is padded with 0. No spaces allowed
 * within the string, the leading 0x may be omitted.
 * Returns the bitmask with exactly the bits set as given by the hex
 * string (both in big endian order).
 */
static int hex2bitmap(const char *str, unsigned long *bitmap, int bits)
{
	int i, n, b;

	/* bits needs to be a multiple of 8 */
	if (bits & 0x07)
		return -EINVAL;

	if (str[0] == '0' && str[1] == 'x')
		str++;
	if (*str == 'x')
		str++;

	for (i = 0; isxdigit(*str) && i < bits; str++) {
		b = hex_to_bin(*str);
		for (n = 0; n < 4; n++)
			if (b & (0x08 >> n))
				set_bit_inv(i + n, bitmap);
		i += 4;
	}

	if (*str == '\n')
		str++;
	if (*str)
		return -EINVAL;
	return 0;
}

/*
 * modify_bitmap() - parse bitmask argument and modify an existing
 * bit mask accordingly. A concatenation (done with ',') of these
 * terms is recognized:
 *   +<bitnr>[-<bitnr>] or -<bitnr>[-<bitnr>]
 * <bitnr> may be any valid number (hex, decimal or octal) in the range
 * 0...bits-1; the leading + or - is required. Here are some examples:
 *   +0-15,+32,-128,-0xFF
 *   -0-255,+1-16,+0x128
 *   +1,+2,+3,+4,-5,-7-10
 * Returns the new bitmap after all changes have been applied. Every
 * positive value in the string will set a bit and every negative value
 * in the string will clear a bit. As a bit may be touched more than once,
 * the last 'operation' wins:
 * +0-255,-128 = first bits 0-255 will be set, then bit 128 will be
 * cleared again. All other bits are unmodified.
 */
static int modify_bitmap(const char *str, unsigned long *bitmap, int bits)
{
	int a, i, z;
	char *np, sign;

	/* bits needs to be a multiple of 8 */
	if (bits & 0x07)
		return -EINVAL;

	while (*str) {
		sign = *str++;
		if (sign != '+' && sign != '-')
			return -EINVAL;
		a = z = simple_strtoul(str, &np, 0);
		if (str == np || a >= bits)
			return -EINVAL;
		str = np;
		if (*str == '-') {
			z = simple_strtoul(++str, &np, 0);
			if (str == np || a > z || z >= bits)
				return -EINVAL;
			str = np;
		}
		for (i = a; i <= z; i++)
			if (sign == '+')
				set_bit_inv(i, bitmap);
			else
				clear_bit_inv(i, bitmap);
		while (*str == ',' || *str == '\n')
			str++;
	}

	return 0;
}

static int ap_parse_bitmap_str(const char *str, unsigned long *bitmap, int bits,
			       unsigned long *newmap)
{
	unsigned long size;
	int rc;

	size = BITS_TO_LONGS(bits) * sizeof(unsigned long);
	if (*str == '+' || *str == '-') {
		memcpy(newmap, bitmap, size);
		rc = modify_bitmap(str, newmap, bits);
	} else {
		memset(newmap, 0, size);
		rc = hex2bitmap(str, newmap, bits);
	}
	return rc;
}

int ap_parse_mask_str(const char *str,
		      unsigned long *bitmap, int bits,
		      struct mutex *lock)
{
	unsigned long *newmap, size;
	int rc;

	/* bits needs to be a multiple of 8 */
	if (bits & 0x07)
		return -EINVAL;

	size = BITS_TO_LONGS(bits) * sizeof(unsigned long);
	newmap = kmalloc(size, GFP_KERNEL);
	if (!newmap)
		return -ENOMEM;
	if (mutex_lock_interruptible(lock)) {
		kfree(newmap);
		return -ERESTARTSYS;
	}
	rc = ap_parse_bitmap_str(str, bitmap, bits, newmap);
	if (rc == 0)
		memcpy(bitmap, newmap, size);
	mutex_unlock(lock);
	kfree(newmap);
	return rc;
}
EXPORT_SYMBOL(ap_parse_mask_str);

/*
 * AP bus attributes.
 */

static ssize_t ap_domain_show(struct bus_type *bus, char *buf)
{
	return scnprintf(buf, PAGE_SIZE, "%d\n", ap_domain_index);
}

static ssize_t ap_domain_store(struct bus_type *bus,
			       const char *buf, size_t count)
{
	int domain;

	if (sscanf(buf, "%i\n", &domain) != 1 ||
	    domain < 0 || domain > ap_max_domain_id ||
	    !test_bit_inv(domain, ap_perms.aqm))
		return -EINVAL;

	spin_lock_bh(&ap_domain_lock);
	ap_domain_index = domain;
	spin_unlock_bh(&ap_domain_lock);

	AP_DBF_INFO("%s stored new default domain=%d\n",
		    __func__, domain);

	return count;
}

static BUS_ATTR_RW(ap_domain);

static ssize_t ap_control_domain_mask_show(struct bus_type *bus, char *buf)
{
	if (!ap_qci_info)	/* QCI not supported */
		return scnprintf(buf, PAGE_SIZE, "not supported\n");

	return scnprintf(buf, PAGE_SIZE,
			 "0x%08x%08x%08x%08x%08x%08x%08x%08x\n",
			 ap_qci_info->adm[0], ap_qci_info->adm[1],
			 ap_qci_info->adm[2], ap_qci_info->adm[3],
			 ap_qci_info->adm[4], ap_qci_info->adm[5],
			 ap_qci_info->adm[6], ap_qci_info->adm[7]);
}

static BUS_ATTR_RO(ap_control_domain_mask);

static ssize_t ap_usage_domain_mask_show(struct bus_type *bus, char *buf)
{
	if (!ap_qci_info)	/* QCI not supported */
		return scnprintf(buf, PAGE_SIZE, "not supported\n");

	return scnprintf(buf, PAGE_SIZE,
			 "0x%08x%08x%08x%08x%08x%08x%08x%08x\n",
			 ap_qci_info->aqm[0], ap_qci_info->aqm[1],
			 ap_qci_info->aqm[2], ap_qci_info->aqm[3],
			 ap_qci_info->aqm[4], ap_qci_info->aqm[5],
			 ap_qci_info->aqm[6], ap_qci_info->aqm[7]);
}

static BUS_ATTR_RO(ap_usage_domain_mask);

static ssize_t ap_adapter_mask_show(struct bus_type *bus, char *buf)
{
	if (!ap_qci_info)	/* QCI not supported */
		return scnprintf(buf, PAGE_SIZE, "not supported\n");

	return scnprintf(buf, PAGE_SIZE,
			 "0x%08x%08x%08x%08x%08x%08x%08x%08x\n",
			 ap_qci_info->apm[0], ap_qci_info->apm[1],
			 ap_qci_info->apm[2], ap_qci_info->apm[3],
			 ap_qci_info->apm[4], ap_qci_info->apm[5],
			 ap_qci_info->apm[6], ap_qci_info->apm[7]);
}

static BUS_ATTR_RO(ap_adapter_mask);

static ssize_t ap_interrupts_show(struct bus_type *bus, char *buf)
{
	return scnprintf(buf, PAGE_SIZE, "%d\n",
			 ap_irq_flag ? 1 : 0);
}

static BUS_ATTR_RO(ap_interrupts);

static ssize_t config_time_show(struct bus_type *bus, char *buf)
{
	return scnprintf(buf, PAGE_SIZE, "%d\n", ap_config_time);
}

static ssize_t config_time_store(struct bus_type *bus,
				 const char *buf, size_t count)
{
	int time;

	if (sscanf(buf, "%d\n", &time) != 1 || time < 5 || time > 120)
		return -EINVAL;
	ap_config_time = time;
	mod_timer(&ap_config_timer, jiffies + ap_config_time * HZ);
	return count;
}

static BUS_ATTR_RW(config_time);

static ssize_t poll_thread_show(struct bus_type *bus, char *buf)
{
	return scnprintf(buf, PAGE_SIZE, "%d\n", ap_poll_kthread ? 1 : 0);
}

static ssize_t poll_thread_store(struct bus_type *bus,
				 const char *buf, size_t count)
{
	int flag, rc;

	if (sscanf(buf, "%d\n", &flag) != 1)
		return -EINVAL;
	if (flag) {
		rc = ap_poll_thread_start();
		if (rc)
			count = rc;
	} else {
		ap_poll_thread_stop();
	}
	return count;
}

static BUS_ATTR_RW(poll_thread);

static ssize_t poll_timeout_show(struct bus_type *bus, char *buf)
{
	return scnprintf(buf, PAGE_SIZE, "%llu\n", poll_timeout);
}

static ssize_t poll_timeout_store(struct bus_type *bus, const char *buf,
				  size_t count)
{
	unsigned long long time;
	ktime_t hr_time;

	/* 120 seconds = maximum poll interval */
	if (sscanf(buf, "%llu\n", &time) != 1 || time < 1 ||
	    time > 120000000000ULL)
		return -EINVAL;
	poll_timeout = time;
	hr_time = poll_timeout;

	spin_lock_bh(&ap_poll_timer_lock);
	hrtimer_cancel(&ap_poll_timer);
	hrtimer_set_expires(&ap_poll_timer, hr_time);
	hrtimer_start_expires(&ap_poll_timer, HRTIMER_MODE_ABS);
	spin_unlock_bh(&ap_poll_timer_lock);

	return count;
}

static BUS_ATTR_RW(poll_timeout);

static ssize_t ap_max_domain_id_show(struct bus_type *bus, char *buf)
{
	return scnprintf(buf, PAGE_SIZE, "%d\n", ap_max_domain_id);
}

static BUS_ATTR_RO(ap_max_domain_id);

static ssize_t ap_max_adapter_id_show(struct bus_type *bus, char *buf)
{
	return scnprintf(buf, PAGE_SIZE, "%d\n", ap_max_adapter_id);
}

static BUS_ATTR_RO(ap_max_adapter_id);

static ssize_t apmask_show(struct bus_type *bus, char *buf)
{
	int rc;

	if (mutex_lock_interruptible(&ap_perms_mutex))
		return -ERESTARTSYS;
	rc = scnprintf(buf, PAGE_SIZE,
		       "0x%016lx%016lx%016lx%016lx\n",
		       ap_perms.apm[0], ap_perms.apm[1],
		       ap_perms.apm[2], ap_perms.apm[3]);
	mutex_unlock(&ap_perms_mutex);

	return rc;
}

static int __verify_card_reservations(struct device_driver *drv, void *data)
{
	int rc = 0;
	struct ap_driver *ap_drv = to_ap_drv(drv);
	unsigned long *newapm = (unsigned long *)data;

	/*
	 * increase the driver's module refcounter to be sure it is not
	 * going away when we invoke the callback function.
	 */
	if (!try_module_get(drv->owner))
		return 0;

	if (ap_drv->in_use) {
		rc = ap_drv->in_use(newapm, ap_perms.aqm);
		if (rc)
			rc = -EBUSY;
	}

	/* release the driver's module */
	module_put(drv->owner);

	return rc;
}

static int apmask_commit(unsigned long *newapm)
{
	int rc;
	unsigned long reserved[BITS_TO_LONGS(AP_DEVICES)];

	/*
	 * Check if any bits in the apmask have been set which will
	 * result in queues being removed from non-default drivers
	 */
	if (bitmap_andnot(reserved, newapm, ap_perms.apm, AP_DEVICES)) {
		rc = bus_for_each_drv(&ap_bus_type, NULL, reserved,
				      __verify_card_reservations);
		if (rc)
			return rc;
	}

	memcpy(ap_perms.apm, newapm, APMASKSIZE);

	return 0;
}

static ssize_t apmask_store(struct bus_type *bus, const char *buf,
			    size_t count)
{
<<<<<<< HEAD
	int rc;
	DECLARE_BITMAP(newapm, AP_DEVICES);

	if (mutex_lock_interruptible(&ap_perms_mutex))
		return -ERESTARTSYS;

=======
	int rc, changes = 0;
	DECLARE_BITMAP(newapm, AP_DEVICES);

	if (mutex_lock_interruptible(&ap_perms_mutex))
		return -ERESTARTSYS;

>>>>>>> 88084a3d
	rc = ap_parse_bitmap_str(buf, ap_perms.apm, AP_DEVICES, newapm);
	if (rc)
		goto done;

<<<<<<< HEAD
	rc = apmask_commit(newapm);
=======
	changes = memcmp(ap_perms.apm, newapm, APMASKSIZE);
	if (changes)
		rc = apmask_commit(newapm);
>>>>>>> 88084a3d

done:
	mutex_unlock(&ap_perms_mutex);
	if (rc)
		return rc;

	if (changes) {
		ap_bus_revise_bindings();
		ap_send_mask_changed_uevent(newapm, NULL);
	}

	return count;
}

static BUS_ATTR_RW(apmask);

static ssize_t aqmask_show(struct bus_type *bus, char *buf)
{
	int rc;

	if (mutex_lock_interruptible(&ap_perms_mutex))
		return -ERESTARTSYS;
	rc = scnprintf(buf, PAGE_SIZE,
		       "0x%016lx%016lx%016lx%016lx\n",
		       ap_perms.aqm[0], ap_perms.aqm[1],
		       ap_perms.aqm[2], ap_perms.aqm[3]);
	mutex_unlock(&ap_perms_mutex);

	return rc;
}

static int __verify_queue_reservations(struct device_driver *drv, void *data)
{
	int rc = 0;
	struct ap_driver *ap_drv = to_ap_drv(drv);
	unsigned long *newaqm = (unsigned long *)data;

	/*
	 * increase the driver's module refcounter to be sure it is not
	 * going away when we invoke the callback function.
	 */
	if (!try_module_get(drv->owner))
		return 0;

	if (ap_drv->in_use) {
		rc = ap_drv->in_use(ap_perms.apm, newaqm);
		if (rc)
			return -EBUSY;
	}

	/* release the driver's module */
	module_put(drv->owner);

	return rc;
}

static int aqmask_commit(unsigned long *newaqm)
{
	int rc;
	unsigned long reserved[BITS_TO_LONGS(AP_DOMAINS)];

	/*
	 * Check if any bits in the aqmask have been set which will
	 * result in queues being removed from non-default drivers
	 */
	if (bitmap_andnot(reserved, newaqm, ap_perms.aqm, AP_DOMAINS)) {
		rc = bus_for_each_drv(&ap_bus_type, NULL, reserved,
				      __verify_queue_reservations);
		if (rc)
			return rc;
	}

	memcpy(ap_perms.aqm, newaqm, AQMASKSIZE);

	return 0;
}

static ssize_t aqmask_store(struct bus_type *bus, const char *buf,
			    size_t count)
{
<<<<<<< HEAD
	int rc;
	DECLARE_BITMAP(newaqm, AP_DOMAINS);

	if (mutex_lock_interruptible(&ap_perms_mutex))
		return -ERESTARTSYS;

	rc = ap_parse_bitmap_str(buf, ap_perms.aqm, AP_DOMAINS, newaqm);
	if (rc)
		goto done;

	rc = aqmask_commit(newaqm);
=======
	int rc, changes = 0;
	DECLARE_BITMAP(newaqm, AP_DOMAINS);

	if (mutex_lock_interruptible(&ap_perms_mutex))
		return -ERESTARTSYS;

	rc = ap_parse_bitmap_str(buf, ap_perms.aqm, AP_DOMAINS, newaqm);
	if (rc)
		goto done;

	changes = memcmp(ap_perms.aqm, newaqm, APMASKSIZE);
	if (changes)
		rc = aqmask_commit(newaqm);
>>>>>>> 88084a3d

done:
	mutex_unlock(&ap_perms_mutex);
	if (rc)
		return rc;

	if (changes) {
		ap_bus_revise_bindings();
		ap_send_mask_changed_uevent(NULL, newaqm);
	}

	return count;
}

static BUS_ATTR_RW(aqmask);

static ssize_t scans_show(struct bus_type *bus, char *buf)
{
	return scnprintf(buf, PAGE_SIZE, "%llu\n",
			 atomic64_read(&ap_scan_bus_count));
}

static ssize_t scans_store(struct bus_type *bus, const char *buf,
			   size_t count)
{
	AP_DBF_INFO("%s force AP bus rescan\n", __func__);

	ap_bus_force_rescan();

	return count;
}

static BUS_ATTR_RW(scans);

static ssize_t bindings_show(struct bus_type *bus, char *buf)
{
	int rc;
	unsigned int apqns, n;

	ap_calc_bound_apqns(&apqns, &n);
	if (atomic64_read(&ap_scan_bus_count) >= 1 && n == apqns)
		rc = scnprintf(buf, PAGE_SIZE, "%u/%u (complete)\n", n, apqns);
	else
		rc = scnprintf(buf, PAGE_SIZE, "%u/%u\n", n, apqns);

	return rc;
}

static BUS_ATTR_RO(bindings);

static struct attribute *ap_bus_attrs[] = {
	&bus_attr_ap_domain.attr,
	&bus_attr_ap_control_domain_mask.attr,
	&bus_attr_ap_usage_domain_mask.attr,
	&bus_attr_ap_adapter_mask.attr,
	&bus_attr_config_time.attr,
	&bus_attr_poll_thread.attr,
	&bus_attr_ap_interrupts.attr,
	&bus_attr_poll_timeout.attr,
	&bus_attr_ap_max_domain_id.attr,
	&bus_attr_ap_max_adapter_id.attr,
	&bus_attr_apmask.attr,
	&bus_attr_aqmask.attr,
	&bus_attr_scans.attr,
	&bus_attr_bindings.attr,
	NULL,
};
ATTRIBUTE_GROUPS(ap_bus);

static struct bus_type ap_bus_type = {
	.name = "ap",
	.bus_groups = ap_bus_groups,
	.match = &ap_bus_match,
	.uevent = &ap_uevent,
	.probe = ap_device_probe,
	.remove = ap_device_remove,
};

/**
 * ap_select_domain(): Select an AP domain if possible and we haven't
 * already done so before.
 */
static void ap_select_domain(void)
{
	struct ap_queue_status status;
	int card, dom;

	/*
	 * Choose the default domain. Either the one specified with
	 * the "domain=" parameter or the first domain with at least
	 * one valid APQN.
	 */
	spin_lock_bh(&ap_domain_lock);
	if (ap_domain_index >= 0) {
		/* Domain has already been selected. */
		goto out;
	}
	for (dom = 0; dom <= ap_max_domain_id; dom++) {
		if (!ap_test_config_usage_domain(dom) ||
		    !test_bit_inv(dom, ap_perms.aqm))
			continue;
		for (card = 0; card <= ap_max_adapter_id; card++) {
			if (!ap_test_config_card_id(card) ||
			    !test_bit_inv(card, ap_perms.apm))
				continue;
			status = ap_test_queue(AP_MKQID(card, dom),
					       ap_apft_available(),
					       NULL);
			if (status.response_code == AP_RESPONSE_NORMAL)
				break;
		}
		if (card <= ap_max_adapter_id)
			break;
	}
	if (dom <= ap_max_domain_id) {
		ap_domain_index = dom;
		AP_DBF_INFO("%s new default domain is %d\n",
			    __func__, ap_domain_index);
	}
out:
	spin_unlock_bh(&ap_domain_lock);
}

/*
 * This function checks the type and returns either 0 for not
 * supported or the highest compatible type value (which may
 * include the input type value).
 */
static int ap_get_compatible_type(ap_qid_t qid, int rawtype, unsigned int func)
{
	int comp_type = 0;

	/* < CEX2A is not supported */
	if (rawtype < AP_DEVICE_TYPE_CEX2A) {
		AP_DBF_WARN("%s queue=%02x.%04x unsupported type %d\n",
			    __func__, AP_QID_CARD(qid),
			    AP_QID_QUEUE(qid), rawtype);
		return 0;
	}
	/* up to CEX8 known and fully supported */
	if (rawtype <= AP_DEVICE_TYPE_CEX8)
		return rawtype;
	/*
	 * unknown new type > CEX8, check for compatibility
	 * to the highest known and supported type which is
	 * currently CEX8 with the help of the QACT function.
	 */
	if (ap_qact_available()) {
		struct ap_queue_status status;
		union ap_qact_ap_info apinfo = {0};

		apinfo.mode = (func >> 26) & 0x07;
		apinfo.cat = AP_DEVICE_TYPE_CEX8;
		status = ap_qact(qid, 0, &apinfo);
<<<<<<< HEAD
		if (status.response_code == AP_RESPONSE_NORMAL
		    && apinfo.cat >= AP_DEVICE_TYPE_CEX2A
		    && apinfo.cat <= AP_DEVICE_TYPE_CEX8)
=======
		if (status.response_code == AP_RESPONSE_NORMAL &&
		    apinfo.cat >= AP_DEVICE_TYPE_CEX2A &&
		    apinfo.cat <= AP_DEVICE_TYPE_CEX8)
>>>>>>> 88084a3d
			comp_type = apinfo.cat;
	}
	if (!comp_type)
		AP_DBF_WARN("%s queue=%02x.%04x unable to map type %d\n",
			    __func__, AP_QID_CARD(qid),
			    AP_QID_QUEUE(qid), rawtype);
	else if (comp_type != rawtype)
		AP_DBF_INFO("%s queue=%02x.%04x map type %d to %d\n",
			    __func__, AP_QID_CARD(qid), AP_QID_QUEUE(qid),
			    rawtype, comp_type);
	return comp_type;
}

/*
 * Helper function to be used with bus_find_dev
 * matches for the card device with the given id
 */
static int __match_card_device_with_id(struct device *dev, const void *data)
{
	return is_card_dev(dev) && to_ap_card(dev)->id == (int)(long)(void *)data;
}

/*
 * Helper function to be used with bus_find_dev
 * matches for the queue device with a given qid
 */
static int __match_queue_device_with_qid(struct device *dev, const void *data)
{
	return is_queue_dev(dev) && to_ap_queue(dev)->qid == (int)(long)data;
}

/*
 * Helper function to be used with bus_find_dev
 * matches any queue device with given queue id
 */
static int __match_queue_device_with_queue_id(struct device *dev, const void *data)
{
	return is_queue_dev(dev) &&
		AP_QID_QUEUE(to_ap_queue(dev)->qid) == (int)(long)data;
}

/* Helper function for notify_config_changed */
static int __drv_notify_config_changed(struct device_driver *drv, void *data)
{
	struct ap_driver *ap_drv = to_ap_drv(drv);

	if (try_module_get(drv->owner)) {
		if (ap_drv->on_config_changed)
			ap_drv->on_config_changed(ap_qci_info, ap_qci_info_old);
		module_put(drv->owner);
	}

	return 0;
}

/* Notify all drivers about an qci config change */
static inline void notify_config_changed(void)
{
	bus_for_each_drv(&ap_bus_type, NULL, NULL,
			 __drv_notify_config_changed);
}

/* Helper function for notify_scan_complete */
static int __drv_notify_scan_complete(struct device_driver *drv, void *data)
{
	struct ap_driver *ap_drv = to_ap_drv(drv);

	if (try_module_get(drv->owner)) {
		if (ap_drv->on_scan_complete)
			ap_drv->on_scan_complete(ap_qci_info,
						 ap_qci_info_old);
		module_put(drv->owner);
	}

	return 0;
}

/* Notify all drivers about bus scan complete */
static inline void notify_scan_complete(void)
{
	bus_for_each_drv(&ap_bus_type, NULL, NULL,
			 __drv_notify_scan_complete);
}

/* Helper function for notify_config_changed */
static int __drv_notify_config_changed(struct device_driver *drv, void *data)
{
	struct ap_driver *ap_drv = to_ap_drv(drv);

	if (try_module_get(drv->owner)) {
		if (ap_drv->on_config_changed)
			ap_drv->on_config_changed(ap_qci_info, ap_qci_info_old);
		module_put(drv->owner);
	}

	return 0;
}

/* Notify all drivers about an qci config change */
static inline void notify_config_changed(void)
{
	bus_for_each_drv(&ap_bus_type, NULL, NULL,
			 __drv_notify_config_changed);
}

/* Helper function for notify_scan_complete */
static int __drv_notify_scan_complete(struct device_driver *drv, void *data)
{
	struct ap_driver *ap_drv = to_ap_drv(drv);

	if (try_module_get(drv->owner)) {
		if (ap_drv->on_scan_complete)
			ap_drv->on_scan_complete(ap_qci_info,
						 ap_qci_info_old);
		module_put(drv->owner);
	}

	return 0;
}

/* Notify all drivers about bus scan complete */
static inline void notify_scan_complete(void)
{
	bus_for_each_drv(&ap_bus_type, NULL, NULL,
			 __drv_notify_scan_complete);
}

/*
 * Helper function for ap_scan_bus().
 * Remove card device and associated queue devices.
 */
static inline void ap_scan_rm_card_dev_and_queue_devs(struct ap_card *ac)
{
	bus_for_each_dev(&ap_bus_type, NULL,
			 (void *)(long)ac->id,
			 __ap_queue_devices_with_id_unregister);
	device_unregister(&ac->ap_dev.device);
}

/*
 * Helper function for ap_scan_bus().
 * Does the scan bus job for all the domains within
 * a valid adapter given by an ap_card ptr.
 */
static inline void ap_scan_domains(struct ap_card *ac)
{
	bool decfg, chkstop;
	ap_qid_t qid;
	unsigned int func;
	struct device *dev;
	struct ap_queue *aq;
	int rc, dom, depth, type, ml;

	/*
	 * Go through the configuration for the domains and compare them
	 * to the existing queue devices. Also take care of the config
	 * and error state for the queue devices.
	 */

	for (dom = 0; dom <= ap_max_domain_id; dom++) {
		qid = AP_MKQID(ac->id, dom);
		dev = bus_find_device(&ap_bus_type, NULL,
				      (void *)(long)qid,
				      __match_queue_device_with_qid);
		aq = dev ? to_ap_queue(dev) : NULL;
		if (!ap_test_config_usage_domain(dom)) {
			if (dev) {
				AP_DBF_INFO("%s(%d,%d) not in config anymore, rm queue dev\n",
					    __func__, ac->id, dom);
				device_unregister(dev);
				put_device(dev);
			}
			continue;
		}
		/* domain is valid, get info from this APQN */
		if (!ap_queue_info(qid, &type, &func, &depth,
				   &ml, &decfg, &chkstop)) {
			if (aq) {
				AP_DBF_INFO("%s(%d,%d) queue_info() failed, rm queue dev\n",
					    __func__, ac->id, dom);
				device_unregister(dev);
				put_device(dev);
			}
			continue;
		}
		/* if no queue device exists, create a new one */
		if (!aq) {
			aq = ap_queue_create(qid, ac->ap_dev.device_type);
			if (!aq) {
				AP_DBF_WARN("%s(%d,%d) ap_queue_create() failed\n",
					    __func__, ac->id, dom);
				continue;
			}
			aq->card = ac;
			aq->config = !decfg;
			aq->chkstop = chkstop;
			dev = &aq->ap_dev.device;
			dev->bus = &ap_bus_type;
			dev->parent = &ac->ap_dev.device;
			dev_set_name(dev, "%02x.%04x", ac->id, dom);
			/* register queue device */
			rc = device_register(dev);
			if (rc) {
				AP_DBF_WARN("%s(%d,%d) device_register() failed\n",
					    __func__, ac->id, dom);
				goto put_dev_and_continue;
			}
			/* get it and thus adjust reference counter */
			get_device(dev);
			if (decfg)
				AP_DBF_INFO("%s(%d,%d) new (decfg) queue dev created\n",
					    __func__, ac->id, dom);
			else if (chkstop)
				AP_DBF_INFO("%s(%d,%d) new (chkstop) queue dev created\n",
					    __func__, ac->id, dom);
			else
				AP_DBF_INFO("%s(%d,%d) new queue dev created\n",
					    __func__, ac->id, dom);
			goto put_dev_and_continue;
		}
		/* handle state changes on already existing queue device */
		spin_lock_bh(&aq->lock);
		/* checkstop state */
		if (chkstop && !aq->chkstop) {
			/* checkstop on */
			aq->chkstop = true;
			if (aq->dev_state > AP_DEV_STATE_UNINITIATED) {
				aq->dev_state = AP_DEV_STATE_ERROR;
				aq->last_err_rc = AP_RESPONSE_CHECKSTOPPED;
			}
			spin_unlock_bh(&aq->lock);
			AP_DBF_DBG("%s(%d,%d) queue dev checkstop on\n",
				   __func__, ac->id, dom);
			/* 'receive' pending messages with -EAGAIN */
			ap_flush_queue(aq);
			goto put_dev_and_continue;
		} else if (!chkstop && aq->chkstop) {
			/* checkstop off */
			aq->chkstop = false;
			if (aq->dev_state > AP_DEV_STATE_UNINITIATED) {
				aq->dev_state = AP_DEV_STATE_OPERATING;
				aq->sm_state = AP_SM_STATE_RESET_START;
			}
			spin_unlock_bh(&aq->lock);
			AP_DBF_DBG("%s(%d,%d) queue dev checkstop off\n",
				   __func__, ac->id, dom);
			goto put_dev_and_continue;
		}
		/* config state change */
		if (decfg && aq->config) {
			/* config off this queue device */
			aq->config = false;
			if (aq->dev_state > AP_DEV_STATE_UNINITIATED) {
				aq->dev_state = AP_DEV_STATE_ERROR;
				aq->last_err_rc = AP_RESPONSE_DECONFIGURED;
			}
			spin_unlock_bh(&aq->lock);
			AP_DBF_DBG("%s(%d,%d) queue dev config off\n",
				   __func__, ac->id, dom);
			ap_send_config_uevent(&aq->ap_dev, aq->config);
			/* 'receive' pending messages with -EAGAIN */
			ap_flush_queue(aq);
			goto put_dev_and_continue;
		} else if (!decfg && !aq->config) {
			/* config on this queue device */
			aq->config = true;
			if (aq->dev_state > AP_DEV_STATE_UNINITIATED) {
				aq->dev_state = AP_DEV_STATE_OPERATING;
				aq->sm_state = AP_SM_STATE_RESET_START;
			}
			spin_unlock_bh(&aq->lock);
			AP_DBF_DBG("%s(%d,%d) queue dev config on\n",
				   __func__, ac->id, dom);
			ap_send_config_uevent(&aq->ap_dev, aq->config);
			goto put_dev_and_continue;
		}
		/* handle other error states */
		if (!decfg && aq->dev_state == AP_DEV_STATE_ERROR) {
			spin_unlock_bh(&aq->lock);
			/* 'receive' pending messages with -EAGAIN */
			ap_flush_queue(aq);
			/* re-init (with reset) the queue device */
			ap_queue_init_state(aq);
			AP_DBF_INFO("%s(%d,%d) queue dev reinit enforced\n",
				    __func__, ac->id, dom);
			goto put_dev_and_continue;
		}
		spin_unlock_bh(&aq->lock);
put_dev_and_continue:
		put_device(dev);
	}
}

/*
 * Helper function for ap_scan_bus().
 * Does the scan bus job for the given adapter id.
 */
static inline void ap_scan_adapter(int ap)
{
	bool decfg, chkstop;
	ap_qid_t qid;
	unsigned int func;
	struct device *dev;
	struct ap_card *ac;
	int rc, dom, depth, type, comp_type, ml;

	/* Is there currently a card device for this adapter ? */
	dev = bus_find_device(&ap_bus_type, NULL,
			      (void *)(long)ap,
			      __match_card_device_with_id);
	ac = dev ? to_ap_card(dev) : NULL;

	/* Adapter not in configuration ? */
	if (!ap_test_config_card_id(ap)) {
		if (ac) {
			AP_DBF_INFO("%s(%d) ap not in config any more, rm card and queue devs\n",
				    __func__, ap);
			ap_scan_rm_card_dev_and_queue_devs(ac);
			put_device(dev);
		}
		return;
	}

	/*
	 * Adapter ap is valid in the current configuration. So do some checks:
	 * If no card device exists, build one. If a card device exists, check
	 * for type and functions changed. For all this we need to find a valid
	 * APQN first.
	 */

	for (dom = 0; dom <= ap_max_domain_id; dom++)
		if (ap_test_config_usage_domain(dom)) {
			qid = AP_MKQID(ap, dom);
			if (ap_queue_info(qid, &type, &func, &depth,
					  &ml, &decfg, &chkstop))
				break;
		}
	if (dom > ap_max_domain_id) {
		/* Could not find a valid APQN for this adapter */
		if (ac) {
			AP_DBF_INFO("%s(%d) no type info (no APQN found), rm card and queue devs\n",
				    __func__, ap);
			ap_scan_rm_card_dev_and_queue_devs(ac);
			put_device(dev);
		} else {
			AP_DBF_DBG("%s(%d) no type info (no APQN found), ignored\n",
				   __func__, ap);
		}
		return;
	}
	if (!type) {
		/* No apdater type info available, an unusable adapter */
		if (ac) {
			AP_DBF_INFO("%s(%d) no valid type (0) info, rm card and queue devs\n",
				    __func__, ap);
			ap_scan_rm_card_dev_and_queue_devs(ac);
			put_device(dev);
		} else {
			AP_DBF_DBG("%s(%d) no valid type (0) info, ignored\n",
				   __func__, ap);
		}
		return;
	}

	if (ac) {
		/* Check APQN against existing card device for changes */
		if (ac->raw_hwtype != type) {
			AP_DBF_INFO("%s(%d) hwtype %d changed, rm card and queue devs\n",
				    __func__, ap, type);
			ap_scan_rm_card_dev_and_queue_devs(ac);
			put_device(dev);
			ac = NULL;
		} else if (ac->functions != func) {
			AP_DBF_INFO("%s(%d) functions 0x%08x changed, rm card and queue devs\n",
				    __func__, ap, type);
			ap_scan_rm_card_dev_and_queue_devs(ac);
			put_device(dev);
			ac = NULL;
		} else {
			/* handle checkstop state change */
			if (chkstop && !ac->chkstop) {
				/* checkstop on */
				ac->chkstop = true;
				AP_DBF_INFO("%s(%d) card dev checkstop on\n",
					    __func__, ap);
			} else if (!chkstop && ac->chkstop) {
				/* checkstop off */
				ac->chkstop = false;
				AP_DBF_INFO("%s(%d) card dev checkstop off\n",
					    __func__, ap);
			}
			/* handle config state change */
			if (decfg && ac->config) {
				ac->config = false;
				AP_DBF_INFO("%s(%d) card dev config off\n",
					    __func__, ap);
				ap_send_config_uevent(&ac->ap_dev, ac->config);
			} else if (!decfg && !ac->config) {
				ac->config = true;
				AP_DBF_INFO("%s(%d) card dev config on\n",
					    __func__, ap);
				ap_send_config_uevent(&ac->ap_dev, ac->config);
			}
		}
	}

	if (!ac) {
		/* Build a new card device */
		comp_type = ap_get_compatible_type(qid, type, func);
		if (!comp_type) {
			AP_DBF_WARN("%s(%d) type %d, can't get compatibility type\n",
				    __func__, ap, type);
			return;
		}
		ac = ap_card_create(ap, depth, type, comp_type, func, ml);
		if (!ac) {
			AP_DBF_WARN("%s(%d) ap_card_create() failed\n",
				    __func__, ap);
			return;
		}
		ac->config = !decfg;
		ac->chkstop = chkstop;
		dev = &ac->ap_dev.device;
		dev->bus = &ap_bus_type;
		dev->parent = ap_root_device;
		dev_set_name(dev, "card%02x", ap);
		/* maybe enlarge ap_max_msg_size to support this card */
		if (ac->maxmsgsize > atomic_read(&ap_max_msg_size)) {
			atomic_set(&ap_max_msg_size, ac->maxmsgsize);
			AP_DBF_INFO("%s(%d) ap_max_msg_size update to %d byte\n",
				    __func__, ap,
				    atomic_read(&ap_max_msg_size));
		}
		/* Register the new card device with AP bus */
		rc = device_register(dev);
		if (rc) {
			AP_DBF_WARN("%s(%d) device_register() failed\n",
				    __func__, ap);
			put_device(dev);
			return;
		}
		/* get it and thus adjust reference counter */
		get_device(dev);
		if (decfg)
			AP_DBF_INFO("%s(%d) new (decfg) card dev type=%d func=0x%08x created\n",
				    __func__, ap, type, func);
		else if (chkstop)
			AP_DBF_INFO("%s(%d) new (chkstop) card dev type=%d func=0x%08x created\n",
				    __func__, ap, type, func);
		else
			AP_DBF_INFO("%s(%d) new card dev type=%d func=0x%08x created\n",
				    __func__, ap, type, func);
	}

	/* Verify the domains and the queue devices for this card */
	ap_scan_domains(ac);

	/* release the card device */
	put_device(&ac->ap_dev.device);
}

/**
 * ap_get_configuration - get the host AP configuration
 *
 * Stores the host AP configuration information returned from the previous call
 * to Query Configuration Information (QCI), then retrieves and stores the
 * current AP configuration returned from QCI.
 *
 * Return: true if the host AP configuration changed between calls to QCI;
 * otherwise, return false.
 */
static bool ap_get_configuration(void)
{
	memcpy(ap_qci_info_old, ap_qci_info, sizeof(*ap_qci_info));
	ap_fetch_qci_info(ap_qci_info);

	return memcmp(ap_qci_info, ap_qci_info_old,
		      sizeof(struct ap_config_info)) != 0;
}

/**
 * ap_scan_bus(): Scan the AP bus for new devices
 * Runs periodically, workqueue timer (ap_config_time)
 * @unused: Unused pointer.
 */
static void ap_scan_bus(struct work_struct *unused)
{
	int ap, config_changed = 0;

	/* config change notify */
	config_changed = ap_get_configuration();
	if (config_changed)
		notify_config_changed();
	ap_select_domain();

	AP_DBF_DBG("%s running\n", __func__);

	/* loop over all possible adapters */
	for (ap = 0; ap <= ap_max_adapter_id; ap++)
		ap_scan_adapter(ap);

	/* scan complete notify */
	if (config_changed)
		notify_scan_complete();

	/* check if there is at least one queue available with default domain */
	if (ap_domain_index >= 0) {
		struct device *dev =
			bus_find_device(&ap_bus_type, NULL,
					(void *)(long)ap_domain_index,
					__match_queue_device_with_queue_id);
		if (dev)
			put_device(dev);
		else
			AP_DBF_INFO("%s no queue device with default domain %d available\n",
				    __func__, ap_domain_index);
	}

	if (atomic64_inc_return(&ap_scan_bus_count) == 1) {
		AP_DBF_DBG("%s init scan complete\n", __func__);
		ap_send_init_scan_done_uevent();
		ap_check_bindings_complete();
	}

	mod_timer(&ap_config_timer, jiffies + ap_config_time * HZ);
}

static void ap_config_timeout(struct timer_list *unused)
{
	queue_work(system_long_wq, &ap_scan_work);
}

static int __init ap_debug_init(void)
{
	ap_dbf_info = debug_register("ap", 2, 1,
				     DBF_MAX_SPRINTF_ARGS * sizeof(long));
	debug_register_view(ap_dbf_info, &debug_sprintf_view);
	debug_set_level(ap_dbf_info, DBF_ERR);

	return 0;
}

static void __init ap_perms_init(void)
{
	/* all resources usable if no kernel parameter string given */
	memset(&ap_perms.ioctlm, 0xFF, sizeof(ap_perms.ioctlm));
	memset(&ap_perms.apm, 0xFF, sizeof(ap_perms.apm));
	memset(&ap_perms.aqm, 0xFF, sizeof(ap_perms.aqm));

	/* apm kernel parameter string */
	if (apm_str) {
		memset(&ap_perms.apm, 0, sizeof(ap_perms.apm));
		ap_parse_mask_str(apm_str, ap_perms.apm, AP_DEVICES,
				  &ap_perms_mutex);
	}

	/* aqm kernel parameter string */
	if (aqm_str) {
		memset(&ap_perms.aqm, 0, sizeof(ap_perms.aqm));
		ap_parse_mask_str(aqm_str, ap_perms.aqm, AP_DOMAINS,
				  &ap_perms_mutex);
	}
}

/**
 * ap_module_init(): The module initialization code.
 *
 * Initializes the module.
 */
static int __init ap_module_init(void)
{
	int rc;

	rc = ap_debug_init();
	if (rc)
		return rc;

	if (!ap_instructions_available()) {
		pr_warn("The hardware system does not support AP instructions\n");
		return -ENODEV;
	}

	/* init ap_queue hashtable */
	hash_init(ap_queues);

	/* set up the AP permissions (ioctls, ap and aq masks) */
	ap_perms_init();

	/* Get AP configuration data if available */
	ap_init_qci_info();

	/* check default domain setting */
	if (ap_domain_index < -1 || ap_domain_index > ap_max_domain_id ||
	    (ap_domain_index >= 0 &&
	     !test_bit_inv(ap_domain_index, ap_perms.aqm))) {
		pr_warn("%d is not a valid cryptographic domain\n",
			ap_domain_index);
		ap_domain_index = -1;
	}

	/* enable interrupts if available */
	if (ap_interrupts_available() && ap_useirq) {
		rc = register_adapter_interrupt(&ap_airq);
		ap_irq_flag = (rc == 0);
	}

	/* Create /sys/bus/ap. */
	rc = bus_register(&ap_bus_type);
	if (rc)
		goto out;

	/* Create /sys/devices/ap. */
	ap_root_device = root_device_register("ap");
	rc = PTR_ERR_OR_ZERO(ap_root_device);
	if (rc)
		goto out_bus;
	ap_root_device->bus = &ap_bus_type;

	/* Setup the AP bus rescan timer. */
	timer_setup(&ap_config_timer, ap_config_timeout, 0);

	/*
	 * Setup the high resultion poll timer.
	 * If we are running under z/VM adjust polling to z/VM polling rate.
	 */
	if (MACHINE_IS_VM)
		poll_timeout = 1500000;
	hrtimer_init(&ap_poll_timer, CLOCK_MONOTONIC, HRTIMER_MODE_ABS);
	ap_poll_timer.function = ap_poll_timeout;

	/* Start the low priority AP bus poll thread. */
	if (ap_thread_flag) {
		rc = ap_poll_thread_start();
		if (rc)
			goto out_work;
	}

	queue_work(system_long_wq, &ap_scan_work);

	return 0;

out_work:
	hrtimer_cancel(&ap_poll_timer);
	root_device_unregister(ap_root_device);
out_bus:
	bus_unregister(&ap_bus_type);
out:
	if (ap_irq_flag)
		unregister_adapter_interrupt(&ap_airq);
	kfree(ap_qci_info);
	return rc;
}
device_initcall(ap_module_init);<|MERGE_RESOLUTION|>--- conflicted
+++ resolved
@@ -1375,32 +1375,19 @@
 static ssize_t apmask_store(struct bus_type *bus, const char *buf,
 			    size_t count)
 {
-<<<<<<< HEAD
-	int rc;
+	int rc, changes = 0;
 	DECLARE_BITMAP(newapm, AP_DEVICES);
 
 	if (mutex_lock_interruptible(&ap_perms_mutex))
 		return -ERESTARTSYS;
 
-=======
-	int rc, changes = 0;
-	DECLARE_BITMAP(newapm, AP_DEVICES);
-
-	if (mutex_lock_interruptible(&ap_perms_mutex))
-		return -ERESTARTSYS;
-
->>>>>>> 88084a3d
 	rc = ap_parse_bitmap_str(buf, ap_perms.apm, AP_DEVICES, newapm);
 	if (rc)
 		goto done;
 
-<<<<<<< HEAD
-	rc = apmask_commit(newapm);
-=======
 	changes = memcmp(ap_perms.apm, newapm, APMASKSIZE);
 	if (changes)
 		rc = apmask_commit(newapm);
->>>>>>> 88084a3d
 
 done:
 	mutex_unlock(&ap_perms_mutex);
@@ -1481,8 +1468,7 @@
 static ssize_t aqmask_store(struct bus_type *bus, const char *buf,
 			    size_t count)
 {
-<<<<<<< HEAD
-	int rc;
+	int rc, changes = 0;
 	DECLARE_BITMAP(newaqm, AP_DOMAINS);
 
 	if (mutex_lock_interruptible(&ap_perms_mutex))
@@ -1492,22 +1478,9 @@
 	if (rc)
 		goto done;
 
-	rc = aqmask_commit(newaqm);
-=======
-	int rc, changes = 0;
-	DECLARE_BITMAP(newaqm, AP_DOMAINS);
-
-	if (mutex_lock_interruptible(&ap_perms_mutex))
-		return -ERESTARTSYS;
-
-	rc = ap_parse_bitmap_str(buf, ap_perms.aqm, AP_DOMAINS, newaqm);
-	if (rc)
-		goto done;
-
 	changes = memcmp(ap_perms.aqm, newaqm, APMASKSIZE);
 	if (changes)
 		rc = aqmask_commit(newaqm);
->>>>>>> 88084a3d
 
 done:
 	mutex_unlock(&ap_perms_mutex);
@@ -1662,15 +1635,9 @@
 		apinfo.mode = (func >> 26) & 0x07;
 		apinfo.cat = AP_DEVICE_TYPE_CEX8;
 		status = ap_qact(qid, 0, &apinfo);
-<<<<<<< HEAD
-		if (status.response_code == AP_RESPONSE_NORMAL
-		    && apinfo.cat >= AP_DEVICE_TYPE_CEX2A
-		    && apinfo.cat <= AP_DEVICE_TYPE_CEX8)
-=======
 		if (status.response_code == AP_RESPONSE_NORMAL &&
 		    apinfo.cat >= AP_DEVICE_TYPE_CEX2A &&
 		    apinfo.cat <= AP_DEVICE_TYPE_CEX8)
->>>>>>> 88084a3d
 			comp_type = apinfo.cat;
 	}
 	if (!comp_type)
@@ -1710,49 +1677,6 @@
 {
 	return is_queue_dev(dev) &&
 		AP_QID_QUEUE(to_ap_queue(dev)->qid) == (int)(long)data;
-}
-
-/* Helper function for notify_config_changed */
-static int __drv_notify_config_changed(struct device_driver *drv, void *data)
-{
-	struct ap_driver *ap_drv = to_ap_drv(drv);
-
-	if (try_module_get(drv->owner)) {
-		if (ap_drv->on_config_changed)
-			ap_drv->on_config_changed(ap_qci_info, ap_qci_info_old);
-		module_put(drv->owner);
-	}
-
-	return 0;
-}
-
-/* Notify all drivers about an qci config change */
-static inline void notify_config_changed(void)
-{
-	bus_for_each_drv(&ap_bus_type, NULL, NULL,
-			 __drv_notify_config_changed);
-}
-
-/* Helper function for notify_scan_complete */
-static int __drv_notify_scan_complete(struct device_driver *drv, void *data)
-{
-	struct ap_driver *ap_drv = to_ap_drv(drv);
-
-	if (try_module_get(drv->owner)) {
-		if (ap_drv->on_scan_complete)
-			ap_drv->on_scan_complete(ap_qci_info,
-						 ap_qci_info_old);
-		module_put(drv->owner);
-	}
-
-	return 0;
-}
-
-/* Notify all drivers about bus scan complete */
-static inline void notify_scan_complete(void)
-{
-	bus_for_each_drv(&ap_bus_type, NULL, NULL,
-			 __drv_notify_scan_complete);
 }
 
 /* Helper function for notify_config_changed */
