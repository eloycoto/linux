/*******************************************************************************

  Intel 10 Gigabit PCI Express Linux driver
  Copyright(c) 1999 - 2011 Intel Corporation.

  This program is free software; you can redistribute it and/or modify it
  under the terms and conditions of the GNU General Public License,
  version 2, as published by the Free Software Foundation.

  This program is distributed in the hope it will be useful, but WITHOUT
  ANY WARRANTY; without even the implied warranty of MERCHANTABILITY or
  FITNESS FOR A PARTICULAR PURPOSE.  See the GNU General Public License for
  more details.

  You should have received a copy of the GNU General Public License along with
  this program; if not, write to the Free Software Foundation, Inc.,
  51 Franklin St - Fifth Floor, Boston, MA 02110-1301 USA.

  The full GNU General Public License is included in this distribution in
  the file called "COPYING".

  Contact Information:
  e1000-devel Mailing List <e1000-devel@lists.sourceforge.net>
  Intel Corporation, 5200 N.E. Elam Young Parkway, Hillsboro, OR 97124-6497

*******************************************************************************/

#include <linux/pci.h>
#include <linux/delay.h>
#include <linux/sched.h>

#include "ixgbe_common.h"
#include "ixgbe_phy.h"

static void ixgbe_i2c_start(struct ixgbe_hw *hw);
static void ixgbe_i2c_stop(struct ixgbe_hw *hw);
static s32 ixgbe_clock_in_i2c_byte(struct ixgbe_hw *hw, u8 *data);
static s32 ixgbe_clock_out_i2c_byte(struct ixgbe_hw *hw, u8 data);
static s32 ixgbe_get_i2c_ack(struct ixgbe_hw *hw);
static s32 ixgbe_clock_in_i2c_bit(struct ixgbe_hw *hw, bool *data);
static s32 ixgbe_clock_out_i2c_bit(struct ixgbe_hw *hw, bool data);
static s32 ixgbe_raise_i2c_clk(struct ixgbe_hw *hw, u32 *i2cctl);
static void ixgbe_lower_i2c_clk(struct ixgbe_hw *hw, u32 *i2cctl);
static s32 ixgbe_set_i2c_data(struct ixgbe_hw *hw, u32 *i2cctl, bool data);
static bool ixgbe_get_i2c_data(u32 *i2cctl);
static void ixgbe_i2c_bus_clear(struct ixgbe_hw *hw);
static enum ixgbe_phy_type ixgbe_get_phy_type_from_id(u32 phy_id);
static s32 ixgbe_get_phy_id(struct ixgbe_hw *hw);

/**
 *  ixgbe_identify_phy_generic - Get physical layer module
 *  @hw: pointer to hardware structure
 *
 *  Determines the physical layer module found on the current adapter.
 **/
s32 ixgbe_identify_phy_generic(struct ixgbe_hw *hw)
{
	s32 status = IXGBE_ERR_PHY_ADDR_INVALID;
	u32 phy_addr;
	u16 ext_ability = 0;

	if (hw->phy.type == ixgbe_phy_unknown) {
		for (phy_addr = 0; phy_addr < IXGBE_MAX_PHY_ADDR; phy_addr++) {
			hw->phy.mdio.prtad = phy_addr;
			if (mdio45_probe(&hw->phy.mdio, phy_addr) == 0) {
				ixgbe_get_phy_id(hw);
				hw->phy.type =
				        ixgbe_get_phy_type_from_id(hw->phy.id);

				if (hw->phy.type == ixgbe_phy_unknown) {
					hw->phy.ops.read_reg(hw,
							     MDIO_PMA_EXTABLE,
							     MDIO_MMD_PMAPMD,
							     &ext_ability);
					if (ext_ability &
					    (MDIO_PMA_EXTABLE_10GBT |
					     MDIO_PMA_EXTABLE_1000BT))
						hw->phy.type =
							 ixgbe_phy_cu_unknown;
					else
						hw->phy.type =
							 ixgbe_phy_generic;
				}

				status = 0;
				break;
			}
		}
		/* clear value if nothing found */
		if (status != 0)
			hw->phy.mdio.prtad = 0;
	} else {
		status = 0;
	}

	return status;
}

/**
 *  ixgbe_get_phy_id - Get the phy type
 *  @hw: pointer to hardware structure
 *
 **/
static s32 ixgbe_get_phy_id(struct ixgbe_hw *hw)
{
	u32 status;
	u16 phy_id_high = 0;
	u16 phy_id_low = 0;

	status = hw->phy.ops.read_reg(hw, MDIO_DEVID1, MDIO_MMD_PMAPMD,
	                              &phy_id_high);

	if (status == 0) {
		hw->phy.id = (u32)(phy_id_high << 16);
		status = hw->phy.ops.read_reg(hw, MDIO_DEVID2, MDIO_MMD_PMAPMD,
		                              &phy_id_low);
		hw->phy.id |= (u32)(phy_id_low & IXGBE_PHY_REVISION_MASK);
		hw->phy.revision = (u32)(phy_id_low & ~IXGBE_PHY_REVISION_MASK);
	}
	return status;
}

/**
 *  ixgbe_get_phy_type_from_id - Get the phy type
 *  @hw: pointer to hardware structure
 *
 **/
static enum ixgbe_phy_type ixgbe_get_phy_type_from_id(u32 phy_id)
{
	enum ixgbe_phy_type phy_type;

	switch (phy_id) {
	case TN1010_PHY_ID:
		phy_type = ixgbe_phy_tn;
		break;
	case X540_PHY_ID:
		phy_type = ixgbe_phy_aq;
		break;
	case QT2022_PHY_ID:
		phy_type = ixgbe_phy_qt;
		break;
	case ATH_PHY_ID:
		phy_type = ixgbe_phy_nl;
		break;
	default:
		phy_type = ixgbe_phy_unknown;
		break;
	}

	return phy_type;
}

/**
 *  ixgbe_reset_phy_generic - Performs a PHY reset
 *  @hw: pointer to hardware structure
 **/
s32 ixgbe_reset_phy_generic(struct ixgbe_hw *hw)
{
	u32 i;
	u16 ctrl = 0;
	s32 status = 0;

	if (hw->phy.type == ixgbe_phy_unknown)
		status = ixgbe_identify_phy_generic(hw);

	if (status != 0 || hw->phy.type == ixgbe_phy_none)
		goto out;

	/* Don't reset PHY if it's shut down due to overtemp. */
	if (!hw->phy.reset_if_overtemp &&
	    (IXGBE_ERR_OVERTEMP == hw->phy.ops.check_overtemp(hw)))
		goto out;

	/*
	 * Perform soft PHY reset to the PHY_XS.
	 * This will cause a soft reset to the PHY
	 */
	hw->phy.ops.write_reg(hw, MDIO_CTRL1,
			      MDIO_MMD_PHYXS,
			      MDIO_CTRL1_RESET);

	/*
	 * Poll for reset bit to self-clear indicating reset is complete.
	 * Some PHYs could take up to 3 seconds to complete and need about
	 * 1.7 usec delay after the reset is complete.
	 */
	for (i = 0; i < 30; i++) {
		msleep(100);
		hw->phy.ops.read_reg(hw, MDIO_CTRL1,
				     MDIO_MMD_PHYXS, &ctrl);
		if (!(ctrl & MDIO_CTRL1_RESET)) {
			udelay(2);
			break;
		}
	}

	if (ctrl & MDIO_CTRL1_RESET) {
		status = IXGBE_ERR_RESET_FAILED;
		hw_dbg(hw, "PHY reset polling failed to complete.\n");
	}

out:
	return status;
}

/**
 *  ixgbe_read_phy_reg_generic - Reads a value from a specified PHY register
 *  @hw: pointer to hardware structure
 *  @reg_addr: 32 bit address of PHY register to read
 *  @phy_data: Pointer to read data from PHY register
 **/
s32 ixgbe_read_phy_reg_generic(struct ixgbe_hw *hw, u32 reg_addr,
                               u32 device_type, u16 *phy_data)
{
	u32 command;
	u32 i;
	u32 data;
	s32 status = 0;
	u16 gssr;

	if (IXGBE_READ_REG(hw, IXGBE_STATUS) & IXGBE_STATUS_LAN_ID_1)
		gssr = IXGBE_GSSR_PHY1_SM;
	else
		gssr = IXGBE_GSSR_PHY0_SM;

	if (hw->mac.ops.acquire_swfw_sync(hw, gssr) != 0)
		status = IXGBE_ERR_SWFW_SYNC;

	if (status == 0) {
		/* Setup and write the address cycle command */
		command = ((reg_addr << IXGBE_MSCA_NP_ADDR_SHIFT)  |
		           (device_type << IXGBE_MSCA_DEV_TYPE_SHIFT) |
		           (hw->phy.mdio.prtad << IXGBE_MSCA_PHY_ADDR_SHIFT) |
		           (IXGBE_MSCA_ADDR_CYCLE | IXGBE_MSCA_MDI_COMMAND));

		IXGBE_WRITE_REG(hw, IXGBE_MSCA, command);

		/*
		 * Check every 10 usec to see if the address cycle completed.
		 * The MDI Command bit will clear when the operation is
		 * complete
		 */
		for (i = 0; i < IXGBE_MDIO_COMMAND_TIMEOUT; i++) {
			udelay(10);

			command = IXGBE_READ_REG(hw, IXGBE_MSCA);

			if ((command & IXGBE_MSCA_MDI_COMMAND) == 0)
				break;
		}

		if ((command & IXGBE_MSCA_MDI_COMMAND) != 0) {
			hw_dbg(hw, "PHY address command did not complete.\n");
			status = IXGBE_ERR_PHY;
		}

		if (status == 0) {
			/*
			 * Address cycle complete, setup and write the read
			 * command
			 */
			command = ((reg_addr << IXGBE_MSCA_NP_ADDR_SHIFT)  |
			           (device_type << IXGBE_MSCA_DEV_TYPE_SHIFT) |
			           (hw->phy.mdio.prtad <<
				    IXGBE_MSCA_PHY_ADDR_SHIFT) |
			           (IXGBE_MSCA_READ | IXGBE_MSCA_MDI_COMMAND));

			IXGBE_WRITE_REG(hw, IXGBE_MSCA, command);

			/*
			 * Check every 10 usec to see if the address cycle
			 * completed. The MDI Command bit will clear when the
			 * operation is complete
			 */
			for (i = 0; i < IXGBE_MDIO_COMMAND_TIMEOUT; i++) {
				udelay(10);

				command = IXGBE_READ_REG(hw, IXGBE_MSCA);

				if ((command & IXGBE_MSCA_MDI_COMMAND) == 0)
					break;
			}

			if ((command & IXGBE_MSCA_MDI_COMMAND) != 0) {
				hw_dbg(hw, "PHY read command didn't complete\n");
				status = IXGBE_ERR_PHY;
			} else {
				/*
				 * Read operation is complete.  Get the data
				 * from MSRWD
				 */
				data = IXGBE_READ_REG(hw, IXGBE_MSRWD);
				data >>= IXGBE_MSRWD_READ_DATA_SHIFT;
				*phy_data = (u16)(data);
			}
		}

		hw->mac.ops.release_swfw_sync(hw, gssr);
	}

	return status;
}

/**
 *  ixgbe_write_phy_reg_generic - Writes a value to specified PHY register
 *  @hw: pointer to hardware structure
 *  @reg_addr: 32 bit PHY register to write
 *  @device_type: 5 bit device type
 *  @phy_data: Data to write to the PHY register
 **/
s32 ixgbe_write_phy_reg_generic(struct ixgbe_hw *hw, u32 reg_addr,
                                u32 device_type, u16 phy_data)
{
	u32 command;
	u32 i;
	s32 status = 0;
	u16 gssr;

	if (IXGBE_READ_REG(hw, IXGBE_STATUS) & IXGBE_STATUS_LAN_ID_1)
		gssr = IXGBE_GSSR_PHY1_SM;
	else
		gssr = IXGBE_GSSR_PHY0_SM;

	if (hw->mac.ops.acquire_swfw_sync(hw, gssr) != 0)
		status = IXGBE_ERR_SWFW_SYNC;

	if (status == 0) {
		/* Put the data in the MDI single read and write data register*/
		IXGBE_WRITE_REG(hw, IXGBE_MSRWD, (u32)phy_data);

		/* Setup and write the address cycle command */
		command = ((reg_addr << IXGBE_MSCA_NP_ADDR_SHIFT)  |
		           (device_type << IXGBE_MSCA_DEV_TYPE_SHIFT) |
		           (hw->phy.mdio.prtad << IXGBE_MSCA_PHY_ADDR_SHIFT) |
		           (IXGBE_MSCA_ADDR_CYCLE | IXGBE_MSCA_MDI_COMMAND));

		IXGBE_WRITE_REG(hw, IXGBE_MSCA, command);

		/*
		 * Check every 10 usec to see if the address cycle completed.
		 * The MDI Command bit will clear when the operation is
		 * complete
		 */
		for (i = 0; i < IXGBE_MDIO_COMMAND_TIMEOUT; i++) {
			udelay(10);

			command = IXGBE_READ_REG(hw, IXGBE_MSCA);

			if ((command & IXGBE_MSCA_MDI_COMMAND) == 0)
				break;
		}

		if ((command & IXGBE_MSCA_MDI_COMMAND) != 0) {
			hw_dbg(hw, "PHY address cmd didn't complete\n");
			status = IXGBE_ERR_PHY;
		}

		if (status == 0) {
			/*
			 * Address cycle complete, setup and write the write
			 * command
			 */
			command = ((reg_addr << IXGBE_MSCA_NP_ADDR_SHIFT)  |
			           (device_type << IXGBE_MSCA_DEV_TYPE_SHIFT) |
			           (hw->phy.mdio.prtad <<
				    IXGBE_MSCA_PHY_ADDR_SHIFT) |
			           (IXGBE_MSCA_WRITE | IXGBE_MSCA_MDI_COMMAND));

			IXGBE_WRITE_REG(hw, IXGBE_MSCA, command);

			/*
			 * Check every 10 usec to see if the address cycle
			 * completed. The MDI Command bit will clear when the
			 * operation is complete
			 */
			for (i = 0; i < IXGBE_MDIO_COMMAND_TIMEOUT; i++) {
				udelay(10);

				command = IXGBE_READ_REG(hw, IXGBE_MSCA);

				if ((command & IXGBE_MSCA_MDI_COMMAND) == 0)
					break;
			}

			if ((command & IXGBE_MSCA_MDI_COMMAND) != 0) {
				hw_dbg(hw, "PHY address cmd didn't complete\n");
				status = IXGBE_ERR_PHY;
			}
		}

		hw->mac.ops.release_swfw_sync(hw, gssr);
	}

	return status;
}

/**
 *  ixgbe_setup_phy_link_generic - Set and restart autoneg
 *  @hw: pointer to hardware structure
 *
 *  Restart autonegotiation and PHY and waits for completion.
 **/
s32 ixgbe_setup_phy_link_generic(struct ixgbe_hw *hw)
{
	s32 status = 0;
	u32 time_out;
	u32 max_time_out = 10;
	u16 autoneg_reg = IXGBE_MII_AUTONEG_REG;
	bool autoneg = false;
	ixgbe_link_speed speed;

	ixgbe_get_copper_link_capabilities_generic(hw, &speed, &autoneg);

	if (speed & IXGBE_LINK_SPEED_10GB_FULL) {
		/* Set or unset auto-negotiation 10G advertisement */
		hw->phy.ops.read_reg(hw, MDIO_AN_10GBT_CTRL,
				     MDIO_MMD_AN,
				     &autoneg_reg);

		autoneg_reg &= ~MDIO_AN_10GBT_CTRL_ADV10G;
		if (hw->phy.autoneg_advertised & IXGBE_LINK_SPEED_10GB_FULL)
			autoneg_reg |= MDIO_AN_10GBT_CTRL_ADV10G;

		hw->phy.ops.write_reg(hw, MDIO_AN_10GBT_CTRL,
				      MDIO_MMD_AN,
				      autoneg_reg);
	}

	if (speed & IXGBE_LINK_SPEED_1GB_FULL) {
		/* Set or unset auto-negotiation 1G advertisement */
		hw->phy.ops.read_reg(hw,
				     IXGBE_MII_AUTONEG_VENDOR_PROVISION_1_REG,
				     MDIO_MMD_AN,
				     &autoneg_reg);

		autoneg_reg &= ~IXGBE_MII_1GBASE_T_ADVERTISE;
		if (hw->phy.autoneg_advertised & IXGBE_LINK_SPEED_1GB_FULL)
			autoneg_reg |= IXGBE_MII_1GBASE_T_ADVERTISE;

		hw->phy.ops.write_reg(hw,
				      IXGBE_MII_AUTONEG_VENDOR_PROVISION_1_REG,
				      MDIO_MMD_AN,
				      autoneg_reg);
	}

	if (speed & IXGBE_LINK_SPEED_100_FULL) {
		/* Set or unset auto-negotiation 100M advertisement */
		hw->phy.ops.read_reg(hw, MDIO_AN_ADVERTISE,
				     MDIO_MMD_AN,
				     &autoneg_reg);

<<<<<<< HEAD
		autoneg_reg &= ~ADVERTISE_100FULL;
=======
		autoneg_reg &= ~(ADVERTISE_100FULL |
				 ADVERTISE_100HALF);
>>>>>>> d762f438
		if (hw->phy.autoneg_advertised & IXGBE_LINK_SPEED_100_FULL)
			autoneg_reg |= ADVERTISE_100FULL;

		hw->phy.ops.write_reg(hw, MDIO_AN_ADVERTISE,
				      MDIO_MMD_AN,
				      autoneg_reg);
	}

	/* Restart PHY autonegotiation and wait for completion */
	hw->phy.ops.read_reg(hw, MDIO_CTRL1,
			     MDIO_MMD_AN, &autoneg_reg);

	autoneg_reg |= MDIO_AN_CTRL1_RESTART;

	hw->phy.ops.write_reg(hw, MDIO_CTRL1,
			      MDIO_MMD_AN, autoneg_reg);

	/* Wait for autonegotiation to finish */
	for (time_out = 0; time_out < max_time_out; time_out++) {
		udelay(10);
		/* Restart PHY autonegotiation and wait for completion */
		status = hw->phy.ops.read_reg(hw, MDIO_STAT1,
					      MDIO_MMD_AN,
					      &autoneg_reg);

		autoneg_reg &= MDIO_AN_STAT1_COMPLETE;
		if (autoneg_reg == MDIO_AN_STAT1_COMPLETE) {
			break;
		}
	}

	if (time_out == max_time_out) {
		status = IXGBE_ERR_LINK_SETUP;
		hw_dbg(hw, "ixgbe_setup_phy_link_generic: time out");
	}

	return status;
}

/**
 *  ixgbe_setup_phy_link_speed_generic - Sets the auto advertised capabilities
 *  @hw: pointer to hardware structure
 *  @speed: new link speed
 *  @autoneg: true if autonegotiation enabled
 **/
s32 ixgbe_setup_phy_link_speed_generic(struct ixgbe_hw *hw,
                                       ixgbe_link_speed speed,
                                       bool autoneg,
                                       bool autoneg_wait_to_complete)
{

	/*
	 * Clear autoneg_advertised and set new values based on input link
	 * speed.
	 */
	hw->phy.autoneg_advertised = 0;

	if (speed & IXGBE_LINK_SPEED_10GB_FULL)
		hw->phy.autoneg_advertised |= IXGBE_LINK_SPEED_10GB_FULL;

	if (speed & IXGBE_LINK_SPEED_1GB_FULL)
		hw->phy.autoneg_advertised |= IXGBE_LINK_SPEED_1GB_FULL;

	if (speed & IXGBE_LINK_SPEED_100_FULL)
		hw->phy.autoneg_advertised |= IXGBE_LINK_SPEED_100_FULL;

	/* Setup link based on the new speed settings */
	hw->phy.ops.setup_link(hw);

	return 0;
}

/**
 * ixgbe_get_copper_link_capabilities_generic - Determines link capabilities
 * @hw: pointer to hardware structure
 * @speed: pointer to link speed
 * @autoneg: boolean auto-negotiation value
 *
 * Determines the link capabilities by reading the AUTOC register.
 */
s32 ixgbe_get_copper_link_capabilities_generic(struct ixgbe_hw *hw,
                                               ixgbe_link_speed *speed,
                                               bool *autoneg)
{
	s32 status = IXGBE_ERR_LINK_SETUP;
	u16 speed_ability;

	*speed = 0;
	*autoneg = true;

	status = hw->phy.ops.read_reg(hw, MDIO_SPEED, MDIO_MMD_PMAPMD,
	                              &speed_ability);

	if (status == 0) {
		if (speed_ability & MDIO_SPEED_10G)
			*speed |= IXGBE_LINK_SPEED_10GB_FULL;
		if (speed_ability & MDIO_PMA_SPEED_1000)
			*speed |= IXGBE_LINK_SPEED_1GB_FULL;
		if (speed_ability & MDIO_PMA_SPEED_100)
			*speed |= IXGBE_LINK_SPEED_100_FULL;
	}

	return status;
}

/**
 *  ixgbe_check_phy_link_tnx - Determine link and speed status
 *  @hw: pointer to hardware structure
 *
 *  Reads the VS1 register to determine if link is up and the current speed for
 *  the PHY.
 **/
s32 ixgbe_check_phy_link_tnx(struct ixgbe_hw *hw, ixgbe_link_speed *speed,
			     bool *link_up)
{
	s32 status = 0;
	u32 time_out;
	u32 max_time_out = 10;
	u16 phy_link = 0;
	u16 phy_speed = 0;
	u16 phy_data = 0;

	/* Initialize speed and link to default case */
	*link_up = false;
	*speed = IXGBE_LINK_SPEED_10GB_FULL;

	/*
	 * Check current speed and link status of the PHY register.
	 * This is a vendor specific register and may have to
	 * be changed for other copper PHYs.
	 */
	for (time_out = 0; time_out < max_time_out; time_out++) {
		udelay(10);
		status = hw->phy.ops.read_reg(hw,
					      MDIO_STAT1,
					      MDIO_MMD_VEND1,
					      &phy_data);
		phy_link = phy_data &
			    IXGBE_MDIO_VENDOR_SPECIFIC_1_LINK_STATUS;
		phy_speed = phy_data &
			    IXGBE_MDIO_VENDOR_SPECIFIC_1_SPEED_STATUS;
		if (phy_link == IXGBE_MDIO_VENDOR_SPECIFIC_1_LINK_STATUS) {
			*link_up = true;
			if (phy_speed ==
			    IXGBE_MDIO_VENDOR_SPECIFIC_1_SPEED_STATUS)
				*speed = IXGBE_LINK_SPEED_1GB_FULL;
			break;
		}
	}

	return status;
}

/**
 *	ixgbe_setup_phy_link_tnx - Set and restart autoneg
 *	@hw: pointer to hardware structure
 *
 *	Restart autonegotiation and PHY and waits for completion.
 **/
s32 ixgbe_setup_phy_link_tnx(struct ixgbe_hw *hw)
{
	s32 status = 0;
	u32 time_out;
	u32 max_time_out = 10;
	u16 autoneg_reg = IXGBE_MII_AUTONEG_REG;
	bool autoneg = false;
	ixgbe_link_speed speed;

	ixgbe_get_copper_link_capabilities_generic(hw, &speed, &autoneg);

	if (speed & IXGBE_LINK_SPEED_10GB_FULL) {
		/* Set or unset auto-negotiation 10G advertisement */
		hw->phy.ops.read_reg(hw, MDIO_AN_10GBT_CTRL,
				     MDIO_MMD_AN,
				     &autoneg_reg);

		autoneg_reg &= ~MDIO_AN_10GBT_CTRL_ADV10G;
		if (hw->phy.autoneg_advertised & IXGBE_LINK_SPEED_10GB_FULL)
			autoneg_reg |= MDIO_AN_10GBT_CTRL_ADV10G;

		hw->phy.ops.write_reg(hw, MDIO_AN_10GBT_CTRL,
				      MDIO_MMD_AN,
				      autoneg_reg);
	}

	if (speed & IXGBE_LINK_SPEED_1GB_FULL) {
		/* Set or unset auto-negotiation 1G advertisement */
		hw->phy.ops.read_reg(hw, IXGBE_MII_AUTONEG_XNP_TX_REG,
				     MDIO_MMD_AN,
				     &autoneg_reg);

		autoneg_reg &= ~IXGBE_MII_1GBASE_T_ADVERTISE_XNP_TX;
		if (hw->phy.autoneg_advertised & IXGBE_LINK_SPEED_1GB_FULL)
			autoneg_reg |= IXGBE_MII_1GBASE_T_ADVERTISE_XNP_TX;

		hw->phy.ops.write_reg(hw, IXGBE_MII_AUTONEG_XNP_TX_REG,
				      MDIO_MMD_AN,
				      autoneg_reg);
	}

	if (speed & IXGBE_LINK_SPEED_100_FULL) {
		/* Set or unset auto-negotiation 100M advertisement */
		hw->phy.ops.read_reg(hw, MDIO_AN_ADVERTISE,
				     MDIO_MMD_AN,
				     &autoneg_reg);

<<<<<<< HEAD
		autoneg_reg &= ~ADVERTISE_100FULL;
=======
		autoneg_reg &= ~(ADVERTISE_100FULL |
				 ADVERTISE_100HALF);
>>>>>>> d762f438
		if (hw->phy.autoneg_advertised & IXGBE_LINK_SPEED_100_FULL)
			autoneg_reg |= ADVERTISE_100FULL;

		hw->phy.ops.write_reg(hw, MDIO_AN_ADVERTISE,
				      MDIO_MMD_AN,
				      autoneg_reg);
	}

	/* Restart PHY autonegotiation and wait for completion */
	hw->phy.ops.read_reg(hw, MDIO_CTRL1,
			     MDIO_MMD_AN, &autoneg_reg);

	autoneg_reg |= MDIO_AN_CTRL1_RESTART;

	hw->phy.ops.write_reg(hw, MDIO_CTRL1,
			      MDIO_MMD_AN, autoneg_reg);

	/* Wait for autonegotiation to finish */
	for (time_out = 0; time_out < max_time_out; time_out++) {
		udelay(10);
		/* Restart PHY autonegotiation and wait for completion */
		status = hw->phy.ops.read_reg(hw, MDIO_STAT1,
					      MDIO_MMD_AN,
					      &autoneg_reg);

		autoneg_reg &= MDIO_AN_STAT1_COMPLETE;
		if (autoneg_reg == MDIO_AN_STAT1_COMPLETE)
			break;
	}

	if (time_out == max_time_out) {
		status = IXGBE_ERR_LINK_SETUP;
		hw_dbg(hw, "ixgbe_setup_phy_link_tnx: time out");
	}

	return status;
}

/**
 *  ixgbe_get_phy_firmware_version_tnx - Gets the PHY Firmware Version
 *  @hw: pointer to hardware structure
 *  @firmware_version: pointer to the PHY Firmware Version
 **/
s32 ixgbe_get_phy_firmware_version_tnx(struct ixgbe_hw *hw,
				       u16 *firmware_version)
{
	s32 status = 0;

	status = hw->phy.ops.read_reg(hw, TNX_FW_REV,
				      MDIO_MMD_VEND1,
				      firmware_version);

	return status;
}

/**
 *  ixgbe_get_phy_firmware_version_generic - Gets the PHY Firmware Version
 *  @hw: pointer to hardware structure
 *  @firmware_version: pointer to the PHY Firmware Version
 **/
s32 ixgbe_get_phy_firmware_version_generic(struct ixgbe_hw *hw,
					   u16 *firmware_version)
{
	s32 status = 0;

	status = hw->phy.ops.read_reg(hw, AQ_FW_REV,
				      MDIO_MMD_VEND1,
				      firmware_version);

	return status;
}

/**
 *  ixgbe_reset_phy_nl - Performs a PHY reset
 *  @hw: pointer to hardware structure
 **/
s32 ixgbe_reset_phy_nl(struct ixgbe_hw *hw)
{
	u16 phy_offset, control, eword, edata, block_crc;
	bool end_data = false;
	u16 list_offset, data_offset;
	u16 phy_data = 0;
	s32 ret_val = 0;
	u32 i;

	hw->phy.ops.read_reg(hw, MDIO_CTRL1, MDIO_MMD_PHYXS, &phy_data);

	/* reset the PHY and poll for completion */
	hw->phy.ops.write_reg(hw, MDIO_CTRL1, MDIO_MMD_PHYXS,
	                      (phy_data | MDIO_CTRL1_RESET));

	for (i = 0; i < 100; i++) {
		hw->phy.ops.read_reg(hw, MDIO_CTRL1, MDIO_MMD_PHYXS,
		                     &phy_data);
		if ((phy_data & MDIO_CTRL1_RESET) == 0)
			break;
		usleep_range(10000, 20000);
	}

	if ((phy_data & MDIO_CTRL1_RESET) != 0) {
		hw_dbg(hw, "PHY reset did not complete.\n");
		ret_val = IXGBE_ERR_PHY;
		goto out;
	}

	/* Get init offsets */
	ret_val = ixgbe_get_sfp_init_sequence_offsets(hw, &list_offset,
	                                              &data_offset);
	if (ret_val != 0)
		goto out;

	ret_val = hw->eeprom.ops.read(hw, data_offset, &block_crc);
	data_offset++;
	while (!end_data) {
		/*
		 * Read control word from PHY init contents offset
		 */
		ret_val = hw->eeprom.ops.read(hw, data_offset, &eword);
		control = (eword & IXGBE_CONTROL_MASK_NL) >>
		           IXGBE_CONTROL_SHIFT_NL;
		edata = eword & IXGBE_DATA_MASK_NL;
		switch (control) {
		case IXGBE_DELAY_NL:
			data_offset++;
			hw_dbg(hw, "DELAY: %d MS\n", edata);
			usleep_range(edata * 1000, edata * 2000);
			break;
		case IXGBE_DATA_NL:
			hw_dbg(hw, "DATA:\n");
			data_offset++;
			hw->eeprom.ops.read(hw, data_offset++,
			                    &phy_offset);
			for (i = 0; i < edata; i++) {
				hw->eeprom.ops.read(hw, data_offset, &eword);
				hw->phy.ops.write_reg(hw, phy_offset,
				                      MDIO_MMD_PMAPMD, eword);
				hw_dbg(hw, "Wrote %4.4x to %4.4x\n", eword,
				       phy_offset);
				data_offset++;
				phy_offset++;
			}
			break;
		case IXGBE_CONTROL_NL:
			data_offset++;
			hw_dbg(hw, "CONTROL:\n");
			if (edata == IXGBE_CONTROL_EOL_NL) {
				hw_dbg(hw, "EOL\n");
				end_data = true;
			} else if (edata == IXGBE_CONTROL_SOL_NL) {
				hw_dbg(hw, "SOL\n");
			} else {
				hw_dbg(hw, "Bad control value\n");
				ret_val = IXGBE_ERR_PHY;
				goto out;
			}
			break;
		default:
			hw_dbg(hw, "Bad control type\n");
			ret_val = IXGBE_ERR_PHY;
			goto out;
		}
	}

out:
	return ret_val;
}

/**
 *  ixgbe_identify_sfp_module_generic - Identifies SFP modules
 *  @hw: pointer to hardware structure
 *
 *  Searches for and identifies the SFP module and assigns appropriate PHY type.
 **/
s32 ixgbe_identify_sfp_module_generic(struct ixgbe_hw *hw)
{
	s32 status = IXGBE_ERR_PHY_ADDR_INVALID;
	u32 vendor_oui = 0;
	enum ixgbe_sfp_type stored_sfp_type = hw->phy.sfp_type;
	u8 identifier = 0;
	u8 comp_codes_1g = 0;
	u8 comp_codes_10g = 0;
	u8 oui_bytes[3] = {0, 0, 0};
	u8 cable_tech = 0;
	u8 cable_spec = 0;
	u16 enforce_sfp = 0;

	if (hw->mac.ops.get_media_type(hw) != ixgbe_media_type_fiber) {
		hw->phy.sfp_type = ixgbe_sfp_type_not_present;
		status = IXGBE_ERR_SFP_NOT_PRESENT;
		goto out;
	}

	status = hw->phy.ops.read_i2c_eeprom(hw,
					     IXGBE_SFF_IDENTIFIER,
	                                     &identifier);

	if (status == IXGBE_ERR_SWFW_SYNC ||
	    status == IXGBE_ERR_I2C ||
	    status == IXGBE_ERR_SFP_NOT_PRESENT)
		goto err_read_i2c_eeprom;

	/* LAN ID is needed for sfp_type determination */
	hw->mac.ops.set_lan_id(hw);

	if (identifier != IXGBE_SFF_IDENTIFIER_SFP) {
		hw->phy.type = ixgbe_phy_sfp_unsupported;
		status = IXGBE_ERR_SFP_NOT_SUPPORTED;
	} else {
		status = hw->phy.ops.read_i2c_eeprom(hw,
						     IXGBE_SFF_1GBE_COMP_CODES,
						     &comp_codes_1g);

		if (status == IXGBE_ERR_SWFW_SYNC ||
		    status == IXGBE_ERR_I2C ||
		    status == IXGBE_ERR_SFP_NOT_PRESENT)
			goto err_read_i2c_eeprom;

		status = hw->phy.ops.read_i2c_eeprom(hw,
						     IXGBE_SFF_10GBE_COMP_CODES,
						     &comp_codes_10g);

		if (status == IXGBE_ERR_SWFW_SYNC ||
		    status == IXGBE_ERR_I2C ||
		    status == IXGBE_ERR_SFP_NOT_PRESENT)
			goto err_read_i2c_eeprom;
		status = hw->phy.ops.read_i2c_eeprom(hw,
						     IXGBE_SFF_CABLE_TECHNOLOGY,
						     &cable_tech);

		if (status == IXGBE_ERR_SWFW_SYNC ||
		    status == IXGBE_ERR_I2C ||
		    status == IXGBE_ERR_SFP_NOT_PRESENT)
			goto err_read_i2c_eeprom;

		 /* ID Module
		  * =========
		  * 0   SFP_DA_CU
		  * 1   SFP_SR
		  * 2   SFP_LR
		  * 3   SFP_DA_CORE0 - 82599-specific
		  * 4   SFP_DA_CORE1 - 82599-specific
		  * 5   SFP_SR/LR_CORE0 - 82599-specific
		  * 6   SFP_SR/LR_CORE1 - 82599-specific
		  * 7   SFP_act_lmt_DA_CORE0 - 82599-specific
		  * 8   SFP_act_lmt_DA_CORE1 - 82599-specific
		  * 9   SFP_1g_cu_CORE0 - 82599-specific
		  * 10  SFP_1g_cu_CORE1 - 82599-specific
		  */
		if (hw->mac.type == ixgbe_mac_82598EB) {
			if (cable_tech & IXGBE_SFF_DA_PASSIVE_CABLE)
				hw->phy.sfp_type = ixgbe_sfp_type_da_cu;
			else if (comp_codes_10g & IXGBE_SFF_10GBASESR_CAPABLE)
				hw->phy.sfp_type = ixgbe_sfp_type_sr;
			else if (comp_codes_10g & IXGBE_SFF_10GBASELR_CAPABLE)
				hw->phy.sfp_type = ixgbe_sfp_type_lr;
			else
				hw->phy.sfp_type = ixgbe_sfp_type_unknown;
		} else if (hw->mac.type == ixgbe_mac_82599EB) {
			if (cable_tech & IXGBE_SFF_DA_PASSIVE_CABLE) {
				if (hw->bus.lan_id == 0)
					hw->phy.sfp_type =
					             ixgbe_sfp_type_da_cu_core0;
				else
					hw->phy.sfp_type =
					             ixgbe_sfp_type_da_cu_core1;
			} else if (cable_tech & IXGBE_SFF_DA_ACTIVE_CABLE) {
				hw->phy.ops.read_i2c_eeprom(
						hw, IXGBE_SFF_CABLE_SPEC_COMP,
						&cable_spec);
				if (cable_spec &
				    IXGBE_SFF_DA_SPEC_ACTIVE_LIMITING) {
					if (hw->bus.lan_id == 0)
						hw->phy.sfp_type =
						ixgbe_sfp_type_da_act_lmt_core0;
					else
						hw->phy.sfp_type =
						ixgbe_sfp_type_da_act_lmt_core1;
				} else {
					hw->phy.sfp_type =
							ixgbe_sfp_type_unknown;
				}
			} else if (comp_codes_10g &
				   (IXGBE_SFF_10GBASESR_CAPABLE |
				    IXGBE_SFF_10GBASELR_CAPABLE)) {
				if (hw->bus.lan_id == 0)
					hw->phy.sfp_type =
					              ixgbe_sfp_type_srlr_core0;
				else
					hw->phy.sfp_type =
					              ixgbe_sfp_type_srlr_core1;
			} else if (comp_codes_1g & IXGBE_SFF_1GBASET_CAPABLE) {
				if (hw->bus.lan_id == 0)
					hw->phy.sfp_type =
						ixgbe_sfp_type_1g_cu_core0;
				else
					hw->phy.sfp_type =
						ixgbe_sfp_type_1g_cu_core1;
			} else {
				hw->phy.sfp_type = ixgbe_sfp_type_unknown;
			}
		}

		if (hw->phy.sfp_type != stored_sfp_type)
			hw->phy.sfp_setup_needed = true;

		/* Determine if the SFP+ PHY is dual speed or not. */
		hw->phy.multispeed_fiber = false;
		if (((comp_codes_1g & IXGBE_SFF_1GBASESX_CAPABLE) &&
		   (comp_codes_10g & IXGBE_SFF_10GBASESR_CAPABLE)) ||
		   ((comp_codes_1g & IXGBE_SFF_1GBASELX_CAPABLE) &&
		   (comp_codes_10g & IXGBE_SFF_10GBASELR_CAPABLE)))
			hw->phy.multispeed_fiber = true;

		/* Determine PHY vendor */
		if (hw->phy.type != ixgbe_phy_nl) {
			hw->phy.id = identifier;
			status = hw->phy.ops.read_i2c_eeprom(hw,
			                            IXGBE_SFF_VENDOR_OUI_BYTE0,
			                            &oui_bytes[0]);

			if (status == IXGBE_ERR_SWFW_SYNC ||
			    status == IXGBE_ERR_I2C ||
			    status == IXGBE_ERR_SFP_NOT_PRESENT)
				goto err_read_i2c_eeprom;

			status = hw->phy.ops.read_i2c_eeprom(hw,
			                            IXGBE_SFF_VENDOR_OUI_BYTE1,
			                            &oui_bytes[1]);

			if (status == IXGBE_ERR_SWFW_SYNC ||
			    status == IXGBE_ERR_I2C ||
			    status == IXGBE_ERR_SFP_NOT_PRESENT)
				goto err_read_i2c_eeprom;

			status = hw->phy.ops.read_i2c_eeprom(hw,
			                            IXGBE_SFF_VENDOR_OUI_BYTE2,
			                            &oui_bytes[2]);

			if (status == IXGBE_ERR_SWFW_SYNC ||
			    status == IXGBE_ERR_I2C ||
			    status == IXGBE_ERR_SFP_NOT_PRESENT)
				goto err_read_i2c_eeprom;

			vendor_oui =
			  ((oui_bytes[0] << IXGBE_SFF_VENDOR_OUI_BYTE0_SHIFT) |
			   (oui_bytes[1] << IXGBE_SFF_VENDOR_OUI_BYTE1_SHIFT) |
			   (oui_bytes[2] << IXGBE_SFF_VENDOR_OUI_BYTE2_SHIFT));

			switch (vendor_oui) {
			case IXGBE_SFF_VENDOR_OUI_TYCO:
				if (cable_tech & IXGBE_SFF_DA_PASSIVE_CABLE)
					hw->phy.type =
						    ixgbe_phy_sfp_passive_tyco;
				break;
			case IXGBE_SFF_VENDOR_OUI_FTL:
				if (cable_tech & IXGBE_SFF_DA_ACTIVE_CABLE)
					hw->phy.type = ixgbe_phy_sfp_ftl_active;
				else
					hw->phy.type = ixgbe_phy_sfp_ftl;
				break;
			case IXGBE_SFF_VENDOR_OUI_AVAGO:
				hw->phy.type = ixgbe_phy_sfp_avago;
				break;
			case IXGBE_SFF_VENDOR_OUI_INTEL:
				hw->phy.type = ixgbe_phy_sfp_intel;
				break;
			default:
				if (cable_tech & IXGBE_SFF_DA_PASSIVE_CABLE)
					hw->phy.type =
						 ixgbe_phy_sfp_passive_unknown;
				else if (cable_tech & IXGBE_SFF_DA_ACTIVE_CABLE)
					hw->phy.type =
						ixgbe_phy_sfp_active_unknown;
				else
					hw->phy.type = ixgbe_phy_sfp_unknown;
				break;
			}
		}

		/* Allow any DA cable vendor */
		if (cable_tech & (IXGBE_SFF_DA_PASSIVE_CABLE |
		    IXGBE_SFF_DA_ACTIVE_CABLE)) {
			status = 0;
			goto out;
		}

		/* Verify supported 1G SFP modules */
		if (comp_codes_10g == 0 &&
		    !(hw->phy.sfp_type == ixgbe_sfp_type_1g_cu_core1 ||
		      hw->phy.sfp_type == ixgbe_sfp_type_1g_cu_core0)) {
			hw->phy.type = ixgbe_phy_sfp_unsupported;
			status = IXGBE_ERR_SFP_NOT_SUPPORTED;
			goto out;
		}

		/* Anything else 82598-based is supported */
		if (hw->mac.type == ixgbe_mac_82598EB) {
			status = 0;
			goto out;
		}

		hw->mac.ops.get_device_caps(hw, &enforce_sfp);
		if (!(enforce_sfp & IXGBE_DEVICE_CAPS_ALLOW_ANY_SFP) &&
		    !((hw->phy.sfp_type == ixgbe_sfp_type_1g_cu_core0) ||
		      (hw->phy.sfp_type == ixgbe_sfp_type_1g_cu_core1))) {
			/* Make sure we're a supported PHY type */
			if (hw->phy.type == ixgbe_phy_sfp_intel) {
				status = 0;
			} else {
				hw_dbg(hw, "SFP+ module not supported\n");
				hw->phy.type = ixgbe_phy_sfp_unsupported;
				status = IXGBE_ERR_SFP_NOT_SUPPORTED;
			}
		} else {
			status = 0;
		}
	}

out:
	return status;

err_read_i2c_eeprom:
	hw->phy.sfp_type = ixgbe_sfp_type_not_present;
	if (hw->phy.type != ixgbe_phy_nl) {
		hw->phy.id = 0;
		hw->phy.type = ixgbe_phy_unknown;
	}
	return IXGBE_ERR_SFP_NOT_PRESENT;
}

/**
 *  ixgbe_get_sfp_init_sequence_offsets - Provides offset of PHY init sequence
 *  @hw: pointer to hardware structure
 *  @list_offset: offset to the SFP ID list
 *  @data_offset: offset to the SFP data block
 *
 *  Checks the MAC's EEPROM to see if it supports a given SFP+ module type, if
 *  so it returns the offsets to the phy init sequence block.
 **/
s32 ixgbe_get_sfp_init_sequence_offsets(struct ixgbe_hw *hw,
                                        u16 *list_offset,
                                        u16 *data_offset)
{
	u16 sfp_id;
	u16 sfp_type = hw->phy.sfp_type;

	if (hw->phy.sfp_type == ixgbe_sfp_type_unknown)
		return IXGBE_ERR_SFP_NOT_SUPPORTED;

	if (hw->phy.sfp_type == ixgbe_sfp_type_not_present)
		return IXGBE_ERR_SFP_NOT_PRESENT;

	if ((hw->device_id == IXGBE_DEV_ID_82598_SR_DUAL_PORT_EM) &&
	    (hw->phy.sfp_type == ixgbe_sfp_type_da_cu))
		return IXGBE_ERR_SFP_NOT_SUPPORTED;

	/*
	 * Limiting active cables and 1G Phys must be initialized as
	 * SR modules
	 */
	if (sfp_type == ixgbe_sfp_type_da_act_lmt_core0 ||
	    sfp_type == ixgbe_sfp_type_1g_cu_core0)
		sfp_type = ixgbe_sfp_type_srlr_core0;
	else if (sfp_type == ixgbe_sfp_type_da_act_lmt_core1 ||
	         sfp_type == ixgbe_sfp_type_1g_cu_core1)
		sfp_type = ixgbe_sfp_type_srlr_core1;

	/* Read offset to PHY init contents */
	hw->eeprom.ops.read(hw, IXGBE_PHY_INIT_OFFSET_NL, list_offset);

	if ((!*list_offset) || (*list_offset == 0xFFFF))
		return IXGBE_ERR_SFP_NO_INIT_SEQ_PRESENT;

	/* Shift offset to first ID word */
	(*list_offset)++;

	/*
	 * Find the matching SFP ID in the EEPROM
	 * and program the init sequence
	 */
	hw->eeprom.ops.read(hw, *list_offset, &sfp_id);

	while (sfp_id != IXGBE_PHY_INIT_END_NL) {
		if (sfp_id == sfp_type) {
			(*list_offset)++;
			hw->eeprom.ops.read(hw, *list_offset, data_offset);
			if ((!*data_offset) || (*data_offset == 0xFFFF)) {
				hw_dbg(hw, "SFP+ module not supported\n");
				return IXGBE_ERR_SFP_NOT_SUPPORTED;
			} else {
				break;
			}
		} else {
			(*list_offset) += 2;
			if (hw->eeprom.ops.read(hw, *list_offset, &sfp_id))
				return IXGBE_ERR_PHY;
		}
	}

	if (sfp_id == IXGBE_PHY_INIT_END_NL) {
		hw_dbg(hw, "No matching SFP+ module found\n");
		return IXGBE_ERR_SFP_NOT_SUPPORTED;
	}

	return 0;
}

/**
 *  ixgbe_read_i2c_eeprom_generic - Reads 8 bit EEPROM word over I2C interface
 *  @hw: pointer to hardware structure
 *  @byte_offset: EEPROM byte offset to read
 *  @eeprom_data: value read
 *
 *  Performs byte read operation to SFP module's EEPROM over I2C interface.
 **/
s32 ixgbe_read_i2c_eeprom_generic(struct ixgbe_hw *hw, u8 byte_offset,
                                  u8 *eeprom_data)
{
	return hw->phy.ops.read_i2c_byte(hw, byte_offset,
	                                 IXGBE_I2C_EEPROM_DEV_ADDR,
	                                 eeprom_data);
}

/**
 *  ixgbe_write_i2c_eeprom_generic - Writes 8 bit EEPROM word over I2C interface
 *  @hw: pointer to hardware structure
 *  @byte_offset: EEPROM byte offset to write
 *  @eeprom_data: value to write
 *
 *  Performs byte write operation to SFP module's EEPROM over I2C interface.
 **/
s32 ixgbe_write_i2c_eeprom_generic(struct ixgbe_hw *hw, u8 byte_offset,
                                   u8 eeprom_data)
{
	return hw->phy.ops.write_i2c_byte(hw, byte_offset,
	                                  IXGBE_I2C_EEPROM_DEV_ADDR,
	                                  eeprom_data);
}

/**
 *  ixgbe_read_i2c_byte_generic - Reads 8 bit word over I2C
 *  @hw: pointer to hardware structure
 *  @byte_offset: byte offset to read
 *  @data: value read
 *
 *  Performs byte read operation to SFP module's EEPROM over I2C interface at
 *  a specified deivce address.
 **/
s32 ixgbe_read_i2c_byte_generic(struct ixgbe_hw *hw, u8 byte_offset,
                                u8 dev_addr, u8 *data)
{
	s32 status = 0;
	u32 max_retry = 10;
	u32 retry = 0;
	u16 swfw_mask = 0;
	bool nack = 1;

	if (IXGBE_READ_REG(hw, IXGBE_STATUS) & IXGBE_STATUS_LAN_ID_1)
		swfw_mask = IXGBE_GSSR_PHY1_SM;
	else
		swfw_mask = IXGBE_GSSR_PHY0_SM;

	do {
<<<<<<< HEAD
		if (ixgbe_acquire_swfw_sync(hw, swfw_mask) != 0) {
=======
		if (hw->mac.ops.acquire_swfw_sync(hw, swfw_mask) != 0) {
>>>>>>> d762f438
			status = IXGBE_ERR_SWFW_SYNC;
			goto read_byte_out;
		}

		ixgbe_i2c_start(hw);

		/* Device Address and write indication */
		status = ixgbe_clock_out_i2c_byte(hw, dev_addr);
		if (status != 0)
			goto fail;

		status = ixgbe_get_i2c_ack(hw);
		if (status != 0)
			goto fail;

		status = ixgbe_clock_out_i2c_byte(hw, byte_offset);
		if (status != 0)
			goto fail;

		status = ixgbe_get_i2c_ack(hw);
		if (status != 0)
			goto fail;

		ixgbe_i2c_start(hw);

		/* Device Address and read indication */
		status = ixgbe_clock_out_i2c_byte(hw, (dev_addr | 0x1));
		if (status != 0)
			goto fail;

		status = ixgbe_get_i2c_ack(hw);
		if (status != 0)
			goto fail;

		status = ixgbe_clock_in_i2c_byte(hw, data);
		if (status != 0)
			goto fail;

		status = ixgbe_clock_out_i2c_bit(hw, nack);
		if (status != 0)
			goto fail;

		ixgbe_i2c_stop(hw);
		break;

fail:
<<<<<<< HEAD
		ixgbe_release_swfw_sync(hw, swfw_mask);
=======
		hw->mac.ops.release_swfw_sync(hw, swfw_mask);
>>>>>>> d762f438
		msleep(100);
		ixgbe_i2c_bus_clear(hw);
		retry++;
		if (retry < max_retry)
			hw_dbg(hw, "I2C byte read error - Retrying.\n");
		else
			hw_dbg(hw, "I2C byte read error.\n");

	} while (retry < max_retry);

<<<<<<< HEAD
	ixgbe_release_swfw_sync(hw, swfw_mask);
=======
	hw->mac.ops.release_swfw_sync(hw, swfw_mask);
>>>>>>> d762f438

read_byte_out:
	return status;
}

/**
 *  ixgbe_write_i2c_byte_generic - Writes 8 bit word over I2C
 *  @hw: pointer to hardware structure
 *  @byte_offset: byte offset to write
 *  @data: value to write
 *
 *  Performs byte write operation to SFP module's EEPROM over I2C interface at
 *  a specified device address.
 **/
s32 ixgbe_write_i2c_byte_generic(struct ixgbe_hw *hw, u8 byte_offset,
                                 u8 dev_addr, u8 data)
{
	s32 status = 0;
	u32 max_retry = 1;
	u32 retry = 0;
	u16 swfw_mask = 0;

	if (IXGBE_READ_REG(hw, IXGBE_STATUS) & IXGBE_STATUS_LAN_ID_1)
		swfw_mask = IXGBE_GSSR_PHY1_SM;
	else
		swfw_mask = IXGBE_GSSR_PHY0_SM;

<<<<<<< HEAD
	if (ixgbe_acquire_swfw_sync(hw, swfw_mask) != 0) {
=======
	if (hw->mac.ops.acquire_swfw_sync(hw, swfw_mask) != 0) {
>>>>>>> d762f438
		status = IXGBE_ERR_SWFW_SYNC;
		goto write_byte_out;
	}

	do {
		ixgbe_i2c_start(hw);

		status = ixgbe_clock_out_i2c_byte(hw, dev_addr);
		if (status != 0)
			goto fail;

		status = ixgbe_get_i2c_ack(hw);
		if (status != 0)
			goto fail;

		status = ixgbe_clock_out_i2c_byte(hw, byte_offset);
		if (status != 0)
			goto fail;

		status = ixgbe_get_i2c_ack(hw);
		if (status != 0)
			goto fail;

		status = ixgbe_clock_out_i2c_byte(hw, data);
		if (status != 0)
			goto fail;

		status = ixgbe_get_i2c_ack(hw);
		if (status != 0)
			goto fail;

		ixgbe_i2c_stop(hw);
		break;

fail:
		ixgbe_i2c_bus_clear(hw);
		retry++;
		if (retry < max_retry)
			hw_dbg(hw, "I2C byte write error - Retrying.\n");
		else
			hw_dbg(hw, "I2C byte write error.\n");
	} while (retry < max_retry);

<<<<<<< HEAD
	ixgbe_release_swfw_sync(hw, swfw_mask);
=======
	hw->mac.ops.release_swfw_sync(hw, swfw_mask);
>>>>>>> d762f438

write_byte_out:
	return status;
}

/**
 *  ixgbe_i2c_start - Sets I2C start condition
 *  @hw: pointer to hardware structure
 *
 *  Sets I2C start condition (High -> Low on SDA while SCL is High)
 **/
static void ixgbe_i2c_start(struct ixgbe_hw *hw)
{
	u32 i2cctl = IXGBE_READ_REG(hw, IXGBE_I2CCTL);

	/* Start condition must begin with data and clock high */
	ixgbe_set_i2c_data(hw, &i2cctl, 1);
	ixgbe_raise_i2c_clk(hw, &i2cctl);

	/* Setup time for start condition (4.7us) */
	udelay(IXGBE_I2C_T_SU_STA);

	ixgbe_set_i2c_data(hw, &i2cctl, 0);

	/* Hold time for start condition (4us) */
	udelay(IXGBE_I2C_T_HD_STA);

	ixgbe_lower_i2c_clk(hw, &i2cctl);

	/* Minimum low period of clock is 4.7 us */
	udelay(IXGBE_I2C_T_LOW);

}

/**
 *  ixgbe_i2c_stop - Sets I2C stop condition
 *  @hw: pointer to hardware structure
 *
 *  Sets I2C stop condition (Low -> High on SDA while SCL is High)
 **/
static void ixgbe_i2c_stop(struct ixgbe_hw *hw)
{
	u32 i2cctl = IXGBE_READ_REG(hw, IXGBE_I2CCTL);

	/* Stop condition must begin with data low and clock high */
	ixgbe_set_i2c_data(hw, &i2cctl, 0);
	ixgbe_raise_i2c_clk(hw, &i2cctl);

	/* Setup time for stop condition (4us) */
	udelay(IXGBE_I2C_T_SU_STO);

	ixgbe_set_i2c_data(hw, &i2cctl, 1);

	/* bus free time between stop and start (4.7us)*/
	udelay(IXGBE_I2C_T_BUF);
}

/**
 *  ixgbe_clock_in_i2c_byte - Clocks in one byte via I2C
 *  @hw: pointer to hardware structure
 *  @data: data byte to clock in
 *
 *  Clocks in one byte data via I2C data/clock
 **/
static s32 ixgbe_clock_in_i2c_byte(struct ixgbe_hw *hw, u8 *data)
{
	s32 status = 0;
	s32 i;
	bool bit = 0;

	for (i = 7; i >= 0; i--) {
		status = ixgbe_clock_in_i2c_bit(hw, &bit);
		*data |= bit << i;

		if (status != 0)
			break;
	}

	return status;
}

/**
 *  ixgbe_clock_out_i2c_byte - Clocks out one byte via I2C
 *  @hw: pointer to hardware structure
 *  @data: data byte clocked out
 *
 *  Clocks out one byte data via I2C data/clock
 **/
static s32 ixgbe_clock_out_i2c_byte(struct ixgbe_hw *hw, u8 data)
{
	s32 status = 0;
	s32 i;
	u32 i2cctl;
	bool bit = 0;

	for (i = 7; i >= 0; i--) {
		bit = (data >> i) & 0x1;
		status = ixgbe_clock_out_i2c_bit(hw, bit);

		if (status != 0)
			break;
	}

	/* Release SDA line (set high) */
	i2cctl = IXGBE_READ_REG(hw, IXGBE_I2CCTL);
	i2cctl |= IXGBE_I2C_DATA_OUT;
	IXGBE_WRITE_REG(hw, IXGBE_I2CCTL, i2cctl);

	return status;
}

/**
 *  ixgbe_get_i2c_ack - Polls for I2C ACK
 *  @hw: pointer to hardware structure
 *
 *  Clocks in/out one bit via I2C data/clock
 **/
static s32 ixgbe_get_i2c_ack(struct ixgbe_hw *hw)
{
	s32 status;
	u32 i = 0;
	u32 i2cctl = IXGBE_READ_REG(hw, IXGBE_I2CCTL);
	u32 timeout = 10;
	bool ack = 1;

	status = ixgbe_raise_i2c_clk(hw, &i2cctl);

	if (status != 0)
		goto out;

	/* Minimum high period of clock is 4us */
	udelay(IXGBE_I2C_T_HIGH);

	/* Poll for ACK.  Note that ACK in I2C spec is
	 * transition from 1 to 0 */
	for (i = 0; i < timeout; i++) {
		i2cctl = IXGBE_READ_REG(hw, IXGBE_I2CCTL);
		ack = ixgbe_get_i2c_data(&i2cctl);

		udelay(1);
		if (ack == 0)
			break;
	}

	if (ack == 1) {
		hw_dbg(hw, "I2C ack was not received.\n");
		status = IXGBE_ERR_I2C;
	}

	ixgbe_lower_i2c_clk(hw, &i2cctl);

	/* Minimum low period of clock is 4.7 us */
	udelay(IXGBE_I2C_T_LOW);

out:
	return status;
}

/**
 *  ixgbe_clock_in_i2c_bit - Clocks in one bit via I2C data/clock
 *  @hw: pointer to hardware structure
 *  @data: read data value
 *
 *  Clocks in one bit via I2C data/clock
 **/
static s32 ixgbe_clock_in_i2c_bit(struct ixgbe_hw *hw, bool *data)
{
	s32 status;
	u32 i2cctl = IXGBE_READ_REG(hw, IXGBE_I2CCTL);

	status = ixgbe_raise_i2c_clk(hw, &i2cctl);

	/* Minimum high period of clock is 4us */
	udelay(IXGBE_I2C_T_HIGH);

	i2cctl = IXGBE_READ_REG(hw, IXGBE_I2CCTL);
	*data = ixgbe_get_i2c_data(&i2cctl);

	ixgbe_lower_i2c_clk(hw, &i2cctl);

	/* Minimum low period of clock is 4.7 us */
	udelay(IXGBE_I2C_T_LOW);

	return status;
}

/**
 *  ixgbe_clock_out_i2c_bit - Clocks in/out one bit via I2C data/clock
 *  @hw: pointer to hardware structure
 *  @data: data value to write
 *
 *  Clocks out one bit via I2C data/clock
 **/
static s32 ixgbe_clock_out_i2c_bit(struct ixgbe_hw *hw, bool data)
{
	s32 status;
	u32 i2cctl = IXGBE_READ_REG(hw, IXGBE_I2CCTL);

	status = ixgbe_set_i2c_data(hw, &i2cctl, data);
	if (status == 0) {
		status = ixgbe_raise_i2c_clk(hw, &i2cctl);

		/* Minimum high period of clock is 4us */
		udelay(IXGBE_I2C_T_HIGH);

		ixgbe_lower_i2c_clk(hw, &i2cctl);

		/* Minimum low period of clock is 4.7 us.
		 * This also takes care of the data hold time.
		 */
		udelay(IXGBE_I2C_T_LOW);
	} else {
		status = IXGBE_ERR_I2C;
		hw_dbg(hw, "I2C data was not set to %X\n", data);
	}

	return status;
}
/**
 *  ixgbe_raise_i2c_clk - Raises the I2C SCL clock
 *  @hw: pointer to hardware structure
 *  @i2cctl: Current value of I2CCTL register
 *
 *  Raises the I2C clock line '0'->'1'
 **/
static s32 ixgbe_raise_i2c_clk(struct ixgbe_hw *hw, u32 *i2cctl)
{
	s32 status = 0;

	*i2cctl |= IXGBE_I2C_CLK_OUT;

	IXGBE_WRITE_REG(hw, IXGBE_I2CCTL, *i2cctl);

	/* SCL rise time (1000ns) */
	udelay(IXGBE_I2C_T_RISE);

	return status;
}

/**
 *  ixgbe_lower_i2c_clk - Lowers the I2C SCL clock
 *  @hw: pointer to hardware structure
 *  @i2cctl: Current value of I2CCTL register
 *
 *  Lowers the I2C clock line '1'->'0'
 **/
static void ixgbe_lower_i2c_clk(struct ixgbe_hw *hw, u32 *i2cctl)
{

	*i2cctl &= ~IXGBE_I2C_CLK_OUT;

	IXGBE_WRITE_REG(hw, IXGBE_I2CCTL, *i2cctl);

	/* SCL fall time (300ns) */
	udelay(IXGBE_I2C_T_FALL);
}

/**
 *  ixgbe_set_i2c_data - Sets the I2C data bit
 *  @hw: pointer to hardware structure
 *  @i2cctl: Current value of I2CCTL register
 *  @data: I2C data value (0 or 1) to set
 *
 *  Sets the I2C data bit
 **/
static s32 ixgbe_set_i2c_data(struct ixgbe_hw *hw, u32 *i2cctl, bool data)
{
	s32 status = 0;

	if (data)
		*i2cctl |= IXGBE_I2C_DATA_OUT;
	else
		*i2cctl &= ~IXGBE_I2C_DATA_OUT;

	IXGBE_WRITE_REG(hw, IXGBE_I2CCTL, *i2cctl);

	/* Data rise/fall (1000ns/300ns) and set-up time (250ns) */
	udelay(IXGBE_I2C_T_RISE + IXGBE_I2C_T_FALL + IXGBE_I2C_T_SU_DATA);

	/* Verify data was set correctly */
	*i2cctl = IXGBE_READ_REG(hw, IXGBE_I2CCTL);
	if (data != ixgbe_get_i2c_data(i2cctl)) {
		status = IXGBE_ERR_I2C;
		hw_dbg(hw, "Error - I2C data was not set to %X.\n", data);
	}

	return status;
}

/**
 *  ixgbe_get_i2c_data - Reads the I2C SDA data bit
 *  @hw: pointer to hardware structure
 *  @i2cctl: Current value of I2CCTL register
 *
 *  Returns the I2C data bit value
 **/
static bool ixgbe_get_i2c_data(u32 *i2cctl)
{
	bool data;

	if (*i2cctl & IXGBE_I2C_DATA_IN)
		data = 1;
	else
		data = 0;

	return data;
}

/**
 *  ixgbe_i2c_bus_clear - Clears the I2C bus
 *  @hw: pointer to hardware structure
 *
 *  Clears the I2C bus by sending nine clock pulses.
 *  Used when data line is stuck low.
 **/
static void ixgbe_i2c_bus_clear(struct ixgbe_hw *hw)
{
	u32 i2cctl = IXGBE_READ_REG(hw, IXGBE_I2CCTL);
	u32 i;

	ixgbe_i2c_start(hw);

	ixgbe_set_i2c_data(hw, &i2cctl, 1);

	for (i = 0; i < 9; i++) {
		ixgbe_raise_i2c_clk(hw, &i2cctl);

		/* Min high period of clock is 4us */
		udelay(IXGBE_I2C_T_HIGH);

		ixgbe_lower_i2c_clk(hw, &i2cctl);

		/* Min low period of clock is 4.7us*/
		udelay(IXGBE_I2C_T_LOW);
	}

	ixgbe_i2c_start(hw);

	/* Put the i2c bus back to default state */
	ixgbe_i2c_stop(hw);
}

/**
 *  ixgbe_tn_check_overtemp - Checks if an overtemp occurred.
 *  @hw: pointer to hardware structure
 *
 *  Checks if the LASI temp alarm status was triggered due to overtemp
 **/
s32 ixgbe_tn_check_overtemp(struct ixgbe_hw *hw)
{
	s32 status = 0;
	u16 phy_data = 0;

	if (hw->device_id != IXGBE_DEV_ID_82599_T3_LOM)
		goto out;

	/* Check that the LASI temp alarm status was triggered */
	hw->phy.ops.read_reg(hw, IXGBE_TN_LASI_STATUS_REG,
	                     MDIO_MMD_PMAPMD, &phy_data);

	if (!(phy_data & IXGBE_TN_LASI_STATUS_TEMP_ALARM))
		goto out;

	status = IXGBE_ERR_OVERTEMP;
out:
	return status;
}<|MERGE_RESOLUTION|>--- conflicted
+++ resolved
@@ -449,12 +449,8 @@
 				     MDIO_MMD_AN,
 				     &autoneg_reg);
 
-<<<<<<< HEAD
-		autoneg_reg &= ~ADVERTISE_100FULL;
-=======
 		autoneg_reg &= ~(ADVERTISE_100FULL |
 				 ADVERTISE_100HALF);
->>>>>>> d762f438
 		if (hw->phy.autoneg_advertised & IXGBE_LINK_SPEED_100_FULL)
 			autoneg_reg |= ADVERTISE_100FULL;
 
@@ -661,12 +657,8 @@
 				     MDIO_MMD_AN,
 				     &autoneg_reg);
 
-<<<<<<< HEAD
-		autoneg_reg &= ~ADVERTISE_100FULL;
-=======
 		autoneg_reg &= ~(ADVERTISE_100FULL |
 				 ADVERTISE_100HALF);
->>>>>>> d762f438
 		if (hw->phy.autoneg_advertised & IXGBE_LINK_SPEED_100_FULL)
 			autoneg_reg |= ADVERTISE_100FULL;
 
@@ -1230,11 +1222,7 @@
 		swfw_mask = IXGBE_GSSR_PHY0_SM;
 
 	do {
-<<<<<<< HEAD
-		if (ixgbe_acquire_swfw_sync(hw, swfw_mask) != 0) {
-=======
 		if (hw->mac.ops.acquire_swfw_sync(hw, swfw_mask) != 0) {
->>>>>>> d762f438
 			status = IXGBE_ERR_SWFW_SYNC;
 			goto read_byte_out;
 		}
@@ -1281,11 +1269,7 @@
 		break;
 
 fail:
-<<<<<<< HEAD
-		ixgbe_release_swfw_sync(hw, swfw_mask);
-=======
 		hw->mac.ops.release_swfw_sync(hw, swfw_mask);
->>>>>>> d762f438
 		msleep(100);
 		ixgbe_i2c_bus_clear(hw);
 		retry++;
@@ -1296,11 +1280,7 @@
 
 	} while (retry < max_retry);
 
-<<<<<<< HEAD
-	ixgbe_release_swfw_sync(hw, swfw_mask);
-=======
 	hw->mac.ops.release_swfw_sync(hw, swfw_mask);
->>>>>>> d762f438
 
 read_byte_out:
 	return status;
@@ -1328,11 +1308,7 @@
 	else
 		swfw_mask = IXGBE_GSSR_PHY0_SM;
 
-<<<<<<< HEAD
-	if (ixgbe_acquire_swfw_sync(hw, swfw_mask) != 0) {
-=======
 	if (hw->mac.ops.acquire_swfw_sync(hw, swfw_mask) != 0) {
->>>>>>> d762f438
 		status = IXGBE_ERR_SWFW_SYNC;
 		goto write_byte_out;
 	}
@@ -1376,11 +1352,7 @@
 			hw_dbg(hw, "I2C byte write error.\n");
 	} while (retry < max_retry);
 
-<<<<<<< HEAD
-	ixgbe_release_swfw_sync(hw, swfw_mask);
-=======
 	hw->mac.ops.release_swfw_sync(hw, swfw_mask);
->>>>>>> d762f438
 
 write_byte_out:
 	return status;
