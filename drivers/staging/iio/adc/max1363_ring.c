--- conflicted
+++ resolved
@@ -105,19 +105,7 @@
 	return 0;
 }
 
-<<<<<<< HEAD
-
-/**
- * max1363_poll_func_th() - th of trigger launched polling to ring buffer
- *
- * As sampling only occurs on i2c comms occurring, leave timestamping until
- * then.  Some triggers will generate their own time stamp.  Currently
- * there is no way of notifying them when no one cares.
- **/
-static void max1363_poll_func_th(struct iio_dev *indio_dev, s64 time)
-=======
 static irqreturn_t max1363_trigger_handler(int irq, void *p)
->>>>>>> d762f438
 {
 	struct iio_poll_func *pf = p;
 	struct iio_dev *indio_dev = pf->private_data;
