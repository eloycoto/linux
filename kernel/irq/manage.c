--- conflicted
+++ resolved
@@ -1259,11 +1259,8 @@
 	irqreturn_t (*handler_fn)(struct irq_desc *desc,
 			struct irqaction *action);
 
-<<<<<<< HEAD
-=======
 	sched_set_fifo(current);
 
->>>>>>> df0cc57e
 	if (force_irqthreads() && test_bit(IRQTF_FORCED_THREAD,
 					   &action->thread_flags))
 		handler_fn = irq_forced_thread_fn;
