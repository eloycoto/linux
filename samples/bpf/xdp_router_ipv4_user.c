--- conflicted
+++ resolved
@@ -41,29 +41,8 @@
 static bool routes_thread_exit;
 static int interval = 5;
 
-<<<<<<< HEAD
-	for (i = 0; i < total_ifindex; i++) {
-		if (bpf_xdp_query_id(ifindex_list[i], flags, &prog_id)) {
-			printf("bpf_xdp_query_id on iface %d failed\n",
-			       ifindex_list[i]);
-			exit(1);
-		}
-		if (prog_id_list[i] == prog_id)
-			bpf_xdp_detach(ifindex_list[i], flags, NULL);
-		else if (!prog_id)
-			printf("couldn't find a prog id on iface %d\n",
-			       ifindex_list[i]);
-		else
-			printf("program on iface %d changed, not removing\n",
-			       ifindex_list[i]);
-		prog_id = 0;
-	}
-	exit(0);
-}
-=======
 static int mask = SAMPLE_RX_CNT | SAMPLE_REDIRECT_ERR_MAP_CNT |
 		  SAMPLE_DEVMAP_XMIT_CNT_MULTI | SAMPLE_EXCEPTION_CNT;
->>>>>>> 88084a3d
 
 DEFINE_SAMPLE_INIT(xdp_router_ipv4);
 
@@ -570,24 +549,6 @@
 
 int main(int argc, char **argv)
 {
-<<<<<<< HEAD
-	struct bpf_prog_info info = {};
-	__u32 info_len = sizeof(info);
-	const char *optstr = "SF";
-	struct bpf_program *prog;
-	struct bpf_object *obj;
-	char filename[256];
-	char **ifname_list;
-	int prog_fd, opt;
-	int err, i = 1;
-
-	snprintf(filename, sizeof(filename), "%s_kern.o", argv[0]);
-
-	total_ifindex = ac - 1;
-	ifname_list = (argv + 1);
-
-	while ((opt = getopt(ac, argv, optstr)) != -1) {
-=======
 	bool error = true, generic = false, force = false;
 	int opt, ret = EXIT_FAIL_BPF;
 	struct xdp_router_ipv4 *skel;
@@ -633,7 +594,6 @@
 
 	while ((opt = getopt_long(argc, argv, "si:SFvh",
 				  long_options, &longindex)) != -1) {
->>>>>>> 88084a3d
 		switch (opt) {
 		case 's':
 			mask |= SAMPLE_REDIRECT_MAP_CNT;
@@ -674,33 +634,6 @@
 		goto end_destroy;
 	}
 
-<<<<<<< HEAD
-	obj = bpf_object__open_file(filename, NULL);
-	if (libbpf_get_error(obj))
-		return 1;
-
-	prog = bpf_object__next_program(obj, NULL);
-	bpf_program__set_type(prog, BPF_PROG_TYPE_XDP);
-
-	printf("\n******************loading bpf file*********************\n");
-	err = bpf_object__load(obj);
-	if (err) {
-		printf("bpf_object__load(): %s\n", strerror(errno));
-		return 1;
-	}
-	prog_fd = bpf_program__fd(prog);
-
-	lpm_map_fd = bpf_object__find_map_fd_by_name(obj, "lpm_map");
-	rxcnt_map_fd = bpf_object__find_map_fd_by_name(obj, "rxcnt");
-	arp_table_map_fd = bpf_object__find_map_fd_by_name(obj, "arp_table");
-	exact_match_map_fd = bpf_object__find_map_fd_by_name(obj,
-							     "exact_match");
-	tx_port_map_fd = bpf_object__find_map_fd_by_name(obj, "tx_port");
-	if (lpm_map_fd < 0 || rxcnt_map_fd < 0 || arp_table_map_fd < 0 ||
-	    exact_match_map_fd < 0 || tx_port_map_fd < 0) {
-		printf("bpf_object__find_map_fd_by_name failed\n");
-		return 1;
-=======
 	lpm_map_fd = bpf_map__fd(skel->maps.lpm_map);
 	if (lpm_map_fd < 0) {
 		fprintf(stderr, "Failed loading lpm_map %s\n",
@@ -712,7 +645,6 @@
 		fprintf(stderr, "Failed loading arp_table_map_fd %s\n",
 			strerror(-arp_table_map_fd));
 		goto end_destroy;
->>>>>>> 88084a3d
 	}
 	exact_match_map_fd = bpf_map__fd(skel->maps.exact_match);
 	if (exact_match_map_fd < 0) {
@@ -726,21 +658,10 @@
 			strerror(-tx_port_map_fd));
 		goto end_destroy;
 	}
-<<<<<<< HEAD
-	prog_id_list = (__u32 *)calloc(total_ifindex, sizeof(__u32 *));
-	for (i = 0; i < total_ifindex; i++) {
-		if (bpf_xdp_attach(ifindex_list[i], prog_fd, flags, NULL) < 0) {
-			printf("link set xdp fd failed\n");
-			int recovery_index = i;
-
-			for (i = 0; i < recovery_index; i++)
-				bpf_xdp_detach(ifindex_list[i], flags, NULL);
-=======
 
 	ret = EXIT_FAIL_XDP;
 	for (i = 0; i < total_ifindex; i++) {
 		int index = if_nametoindex(ifname_list[i]);
->>>>>>> 88084a3d
 
 		if (!index) {
 			fprintf(stderr, "Interface %s not found %s\n",
