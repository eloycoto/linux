<<<<<<< HEAD
/dts-v1/;
#include "bcm2837.dtsi"
#include "bcm2835-rpi.dtsi"
#include "bcm283x-rpi-smsc9514.dtsi"
#include "bcm283x-rpi-usb-host.dtsi"

/ {
	compatible = "raspberrypi,3-model-b", "brcm,bcm2837";
	model = "Raspberry Pi 3 Model B";

	memory {
		reg = <0 0x40000000>;
	};

	leds {
		act {
			gpios = <&gpio 47 0>;
		};
	};
};

&uart1 {
	status = "okay";
};

/* SDHCI is used to control the SDIO for wireless */
&sdhci {
	pinctrl-names = "default";
	pinctrl-0 = <&emmc_gpio34>;
	status = "okay";
	bus-width = <4>;
	non-removable;
};

/* SDHOST is used to drive the SD card */
&sdhost {
	pinctrl-names = "default";
	pinctrl-0 = <&sdhost_gpio48>;
	status = "okay";
	bus-width = <4>;
};
=======
#include "arm/bcm2837-rpi-3-b.dts"
>>>>>>> bb176f67
<|MERGE_RESOLUTION|>--- conflicted
+++ resolved
@@ -1,45 +1 @@
-<<<<<<< HEAD
-/dts-v1/;
-#include "bcm2837.dtsi"
-#include "bcm2835-rpi.dtsi"
-#include "bcm283x-rpi-smsc9514.dtsi"
-#include "bcm283x-rpi-usb-host.dtsi"
-
-/ {
-	compatible = "raspberrypi,3-model-b", "brcm,bcm2837";
-	model = "Raspberry Pi 3 Model B";
-
-	memory {
-		reg = <0 0x40000000>;
-	};
-
-	leds {
-		act {
-			gpios = <&gpio 47 0>;
-		};
-	};
-};
-
-&uart1 {
-	status = "okay";
-};
-
-/* SDHCI is used to control the SDIO for wireless */
-&sdhci {
-	pinctrl-names = "default";
-	pinctrl-0 = <&emmc_gpio34>;
-	status = "okay";
-	bus-width = <4>;
-	non-removable;
-};
-
-/* SDHOST is used to drive the SD card */
-&sdhost {
-	pinctrl-names = "default";
-	pinctrl-0 = <&sdhost_gpio48>;
-	status = "okay";
-	bus-width = <4>;
-};
-=======
-#include "arm/bcm2837-rpi-3-b.dts"
->>>>>>> bb176f67
+#include "arm/bcm2837-rpi-3-b.dts"