// SPDX-License-Identifier: (GPL-2.0+ OR MIT)
/*
 * Device Tree File for TMPV7708 RM main board
 *
 * (C) Copyright 2020, Toshiba Corporation.
 * (C) Copyright 2020, Nobuhiro Iwamatsu <nobuhiro1.iwamatsu@toshiba.co.jp>
 */

/dts-v1/;

#include "tmpv7708.dtsi"

/ {
	model = "Toshiba TMPV7708 RM main board";
	compatible = "toshiba,tmpv7708-rm-mbrc", "toshiba,tmpv7708";

	aliases {
		serial0 = &uart0;
		serial1 = &uart1;
	};

	chosen {
		stdout-path = "serial0:115200n8";
	};

	/* 768MB memory */
	memory@80000000 {
		device_type = "memory";
		reg = <0x0 0x80000000 0x0 0x30000000>;
	};
};

&uart0 {
	status = "okay";
	clocks = <&uart_clk>;
	clock-names = "apb_pclk";
};

&uart1 {
	status = "okay";
	clocks = <&uart_clk>;
	clock-names = "apb_pclk";
};

<<<<<<< HEAD
&piether {
	status = "okay";
	phy-handle = <&phy0>;
	phy-mode = "rgmii-id";
	clocks = <&clk300mhz>, <&clk125mhz>;
	clock-names = "stmmaceth", "phy_ref_clk";

	mdio0 {
		#address-cells = <1>;
		#size-cells = <0>;
		compatible = "snps,dwmac-mdio";
		phy0: ethernet-phy@1 {
			device_type = "ethernet-phy";
			reg = <0x1>;
		};
	};
=======
&wdt {
	status = "okay";
	clocks = <&wdt_clk>;
};

&gpio {
	status = "okay";
>>>>>>> 14bd9694
};<|MERGE_RESOLUTION|>--- conflicted
+++ resolved
@@ -42,7 +42,6 @@
 	clock-names = "apb_pclk";
 };
 
-<<<<<<< HEAD
 &piether {
 	status = "okay";
 	phy-handle = <&phy0>;
@@ -59,7 +58,8 @@
 			reg = <0x1>;
 		};
 	};
-=======
+};
+
 &wdt {
 	status = "okay";
 	clocks = <&wdt_clk>;
@@ -67,5 +67,4 @@
 
 &gpio {
 	status = "okay";
->>>>>>> 14bd9694
 };