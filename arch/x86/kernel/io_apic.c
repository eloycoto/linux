/*
 *	Intel IO-APIC support for multi-Pentium hosts.
 *
 *	Copyright (C) 1997, 1998, 1999, 2000 Ingo Molnar, Hajnalka Szabo
 *
 *	Many thanks to Stig Venaas for trying out countless experimental
 *	patches and reporting/debugging problems patiently!
 *
 *	(c) 1999, Multiple IO-APIC support, developed by
 *	Ken-ichi Yaku <yaku@css1.kbnes.nec.co.jp> and
 *      Hidemi Kishimoto <kisimoto@css1.kbnes.nec.co.jp>,
 *	further tested and cleaned up by Zach Brown <zab@redhat.com>
 *	and Ingo Molnar <mingo@redhat.com>
 *
 *	Fixes
 *	Maciej W. Rozycki	:	Bits for genuine 82489DX APICs;
 *					thanks to Eric Gilmore
 *					and Rolf G. Tews
 *					for testing these extensively
 *	Paul Diefenbaugh	:	Added full ACPI support
 */

#include <linux/mm.h>
#include <linux/interrupt.h>
#include <linux/init.h>
#include <linux/delay.h>
#include <linux/sched.h>
#include <linux/pci.h>
#include <linux/mc146818rtc.h>
#include <linux/compiler.h>
#include <linux/acpi.h>
#include <linux/module.h>
#include <linux/sysdev.h>
#include <linux/msi.h>
#include <linux/htirq.h>
#include <linux/freezer.h>
#include <linux/kthread.h>
#include <linux/jiffies.h>	/* time_after() */
#ifdef CONFIG_ACPI
#include <acpi/acpi_bus.h>
#endif
#include <linux/bootmem.h>
#include <linux/dmar.h>
#include <linux/hpet.h>

#include <asm/idle.h>
#include <asm/io.h>
#include <asm/smp.h>
#include <asm/desc.h>
#include <asm/proto.h>
#include <asm/acpi.h>
#include <asm/dma.h>
#include <asm/timer.h>
#include <asm/i8259.h>
#include <asm/nmi.h>
#include <asm/msidef.h>
#include <asm/hypertransport.h>
#include <asm/setup.h>
#include <asm/irq_remapping.h>
#include <asm/hpet.h>
#include <asm/uv/uv_hub.h>
#include <asm/uv/uv_irq.h>

#include <mach_ipi.h>
#include <mach_apic.h>
#include <mach_apicdef.h>

#define __apicdebuginit(type) static type __init

/*
 *      Is the SiS APIC rmw bug present ?
 *      -1 = don't know, 0 = no, 1 = yes
 */
int sis_apic_bug = -1;

static DEFINE_SPINLOCK(ioapic_lock);
static DEFINE_SPINLOCK(vector_lock);

/*
 * # of IRQ routing registers
 */
int nr_ioapic_registers[MAX_IO_APICS];

/* I/O APIC entries */
struct mp_config_ioapic mp_ioapics[MAX_IO_APICS];
int nr_ioapics;

/* MP IRQ source entries */
struct mp_config_intsrc mp_irqs[MAX_IRQ_SOURCES];

/* # of MP IRQ source entries */
int mp_irq_entries;

#if defined (CONFIG_MCA) || defined (CONFIG_EISA)
int mp_bus_id_to_type[MAX_MP_BUSSES];
#endif

DECLARE_BITMAP(mp_bus_not_pci, MAX_MP_BUSSES);

int skip_ioapic_setup;

static int __init parse_noapic(char *str)
{
	/* disable IO-APIC */
	disable_ioapic_setup();
	return 0;
}
early_param("noapic", parse_noapic);

struct irq_pin_list;

/*
 * This is performance-critical, we want to do it O(1)
 *
 * the indexing order of this array favors 1:1 mappings
 * between pins and IRQs.
 */

struct irq_pin_list {
	int apic, pin;
	struct irq_pin_list *next;
};

static struct irq_pin_list *get_one_free_irq_2_pin(int cpu)
{
	struct irq_pin_list *pin;
	int node;

	node = cpu_to_node(cpu);

	pin = kzalloc_node(sizeof(*pin), GFP_ATOMIC, node);
	printk(KERN_DEBUG "  alloc irq_2_pin on cpu %d node %d\n", cpu, node);

	return pin;
}

struct irq_cfg {
	struct irq_pin_list *irq_2_pin;
	cpumask_var_t domain;
	cpumask_var_t old_domain;
	unsigned move_cleanup_count;
	u8 vector;
	u8 move_in_progress : 1;
#ifdef CONFIG_NUMA_MIGRATE_IRQ_DESC
	u8 move_desc_pending : 1;
#endif
};

/* irq_cfg is indexed by the sum of all RTEs in all I/O APICs. */
#ifdef CONFIG_SPARSE_IRQ
static struct irq_cfg irq_cfgx[] = {
#else
static struct irq_cfg irq_cfgx[NR_IRQS] = {
#endif
	[0]  = { .vector = IRQ0_VECTOR,  },
	[1]  = { .vector = IRQ1_VECTOR,  },
	[2]  = { .vector = IRQ2_VECTOR,  },
	[3]  = { .vector = IRQ3_VECTOR,  },
	[4]  = { .vector = IRQ4_VECTOR,  },
	[5]  = { .vector = IRQ5_VECTOR,  },
	[6]  = { .vector = IRQ6_VECTOR,  },
	[7]  = { .vector = IRQ7_VECTOR,  },
	[8]  = { .vector = IRQ8_VECTOR,  },
	[9]  = { .vector = IRQ9_VECTOR,  },
	[10] = { .vector = IRQ10_VECTOR, },
	[11] = { .vector = IRQ11_VECTOR, },
	[12] = { .vector = IRQ12_VECTOR, },
	[13] = { .vector = IRQ13_VECTOR, },
	[14] = { .vector = IRQ14_VECTOR, },
	[15] = { .vector = IRQ15_VECTOR, },
};

int __init arch_early_irq_init(void)
{
	struct irq_cfg *cfg;
	struct irq_desc *desc;
	int count;
	int i;

	cfg = irq_cfgx;
	count = ARRAY_SIZE(irq_cfgx);

	for (i = 0; i < count; i++) {
		desc = irq_to_desc(i);
		desc->chip_data = &cfg[i];
		alloc_bootmem_cpumask_var(&cfg[i].domain);
		alloc_bootmem_cpumask_var(&cfg[i].old_domain);
		if (i < NR_IRQS_LEGACY)
			cpumask_setall(cfg[i].domain);
	}

	return 0;
}

#ifdef CONFIG_SPARSE_IRQ
static struct irq_cfg *irq_cfg(unsigned int irq)
{
	struct irq_cfg *cfg = NULL;
	struct irq_desc *desc;

	desc = irq_to_desc(irq);
	if (desc)
		cfg = desc->chip_data;

	return cfg;
}

static struct irq_cfg *get_one_free_irq_cfg(int cpu)
{
	struct irq_cfg *cfg;
	int node;

	node = cpu_to_node(cpu);

	cfg = kzalloc_node(sizeof(*cfg), GFP_ATOMIC, node);
	if (cfg) {
<<<<<<< HEAD
		/* FIXME: needs alloc_cpumask_var_node() */
		if (!alloc_cpumask_var(&cfg->domain, GFP_ATOMIC)) {
			kfree(cfg);
			cfg = NULL;
		} else if (!alloc_cpumask_var(&cfg->old_domain, GFP_ATOMIC)) {
=======
		if (!alloc_cpumask_var_node(&cfg->domain, GFP_ATOMIC, node)) {
			kfree(cfg);
			cfg = NULL;
		} else if (!alloc_cpumask_var_node(&cfg->old_domain,
							  GFP_ATOMIC, node)) {
>>>>>>> ab14398a
			free_cpumask_var(cfg->domain);
			kfree(cfg);
			cfg = NULL;
		} else {
			cpumask_clear(cfg->domain);
			cpumask_clear(cfg->old_domain);
		}
	}
	printk(KERN_DEBUG "  alloc irq_cfg on cpu %d node %d\n", cpu, node);

	return cfg;
}

int arch_init_chip_data(struct irq_desc *desc, int cpu)
{
	struct irq_cfg *cfg;

	cfg = desc->chip_data;
	if (!cfg) {
		desc->chip_data = get_one_free_irq_cfg(cpu);
		if (!desc->chip_data) {
			printk(KERN_ERR "can not alloc irq_cfg\n");
			BUG_ON(1);
		}
	}

	return 0;
}

#ifdef CONFIG_NUMA_MIGRATE_IRQ_DESC

static void
init_copy_irq_2_pin(struct irq_cfg *old_cfg, struct irq_cfg *cfg, int cpu)
{
	struct irq_pin_list *old_entry, *head, *tail, *entry;

	cfg->irq_2_pin = NULL;
	old_entry = old_cfg->irq_2_pin;
	if (!old_entry)
		return;

	entry = get_one_free_irq_2_pin(cpu);
	if (!entry)
		return;

	entry->apic	= old_entry->apic;
	entry->pin	= old_entry->pin;
	head		= entry;
	tail		= entry;
	old_entry	= old_entry->next;
	while (old_entry) {
		entry = get_one_free_irq_2_pin(cpu);
		if (!entry) {
			entry = head;
			while (entry) {
				head = entry->next;
				kfree(entry);
				entry = head;
			}
			/* still use the old one */
			return;
		}
		entry->apic	= old_entry->apic;
		entry->pin	= old_entry->pin;
		tail->next	= entry;
		tail		= entry;
		old_entry	= old_entry->next;
	}

	tail->next = NULL;
	cfg->irq_2_pin = head;
}

static void free_irq_2_pin(struct irq_cfg *old_cfg, struct irq_cfg *cfg)
{
	struct irq_pin_list *entry, *next;

	if (old_cfg->irq_2_pin == cfg->irq_2_pin)
		return;

	entry = old_cfg->irq_2_pin;

	while (entry) {
		next = entry->next;
		kfree(entry);
		entry = next;
	}
	old_cfg->irq_2_pin = NULL;
}

void arch_init_copy_chip_data(struct irq_desc *old_desc,
				 struct irq_desc *desc, int cpu)
{
	struct irq_cfg *cfg;
	struct irq_cfg *old_cfg;

	cfg = get_one_free_irq_cfg(cpu);

	if (!cfg)
		return;

	desc->chip_data = cfg;

	old_cfg = old_desc->chip_data;

	memcpy(cfg, old_cfg, sizeof(struct irq_cfg));

	init_copy_irq_2_pin(old_cfg, cfg, cpu);
}

static void free_irq_cfg(struct irq_cfg *old_cfg)
{
	kfree(old_cfg);
}

void arch_free_chip_data(struct irq_desc *old_desc, struct irq_desc *desc)
{
	struct irq_cfg *old_cfg, *cfg;

	old_cfg = old_desc->chip_data;
	cfg = desc->chip_data;

	if (old_cfg == cfg)
		return;

	if (old_cfg) {
		free_irq_2_pin(old_cfg, cfg);
		free_irq_cfg(old_cfg);
		old_desc->chip_data = NULL;
	}
}

static void
set_extra_move_desc(struct irq_desc *desc, const struct cpumask *mask)
{
	struct irq_cfg *cfg = desc->chip_data;

	if (!cfg->move_in_progress) {
		/* it means that domain is not changed */
		if (!cpumask_intersects(&desc->affinity, mask))
			cfg->move_desc_pending = 1;
	}
}
#endif

#else
static struct irq_cfg *irq_cfg(unsigned int irq)
{
	return irq < nr_irqs ? irq_cfgx + irq : NULL;
}

#endif

#ifndef CONFIG_NUMA_MIGRATE_IRQ_DESC
static inline void
set_extra_move_desc(struct irq_desc *desc, const struct cpumask *mask)
{
}
#endif

struct io_apic {
	unsigned int index;
	unsigned int unused[3];
	unsigned int data;
};

static __attribute_const__ struct io_apic __iomem *io_apic_base(int idx)
{
	return (void __iomem *) __fix_to_virt(FIX_IO_APIC_BASE_0 + idx)
		+ (mp_ioapics[idx].mp_apicaddr & ~PAGE_MASK);
}

static inline unsigned int io_apic_read(unsigned int apic, unsigned int reg)
{
	struct io_apic __iomem *io_apic = io_apic_base(apic);
	writel(reg, &io_apic->index);
	return readl(&io_apic->data);
}

static inline void io_apic_write(unsigned int apic, unsigned int reg, unsigned int value)
{
	struct io_apic __iomem *io_apic = io_apic_base(apic);
	writel(reg, &io_apic->index);
	writel(value, &io_apic->data);
}

/*
 * Re-write a value: to be used for read-modify-write
 * cycles where the read already set up the index register.
 *
 * Older SiS APIC requires we rewrite the index register
 */
static inline void io_apic_modify(unsigned int apic, unsigned int reg, unsigned int value)
{
	struct io_apic __iomem *io_apic = io_apic_base(apic);

	if (sis_apic_bug)
		writel(reg, &io_apic->index);
	writel(value, &io_apic->data);
}

static bool io_apic_level_ack_pending(struct irq_cfg *cfg)
{
	struct irq_pin_list *entry;
	unsigned long flags;

	spin_lock_irqsave(&ioapic_lock, flags);
	entry = cfg->irq_2_pin;
	for (;;) {
		unsigned int reg;
		int pin;

		if (!entry)
			break;
		pin = entry->pin;
		reg = io_apic_read(entry->apic, 0x10 + pin*2);
		/* Is the remote IRR bit set? */
		if (reg & IO_APIC_REDIR_REMOTE_IRR) {
			spin_unlock_irqrestore(&ioapic_lock, flags);
			return true;
		}
		if (!entry->next)
			break;
		entry = entry->next;
	}
	spin_unlock_irqrestore(&ioapic_lock, flags);

	return false;
}

union entry_union {
	struct { u32 w1, w2; };
	struct IO_APIC_route_entry entry;
};

static struct IO_APIC_route_entry ioapic_read_entry(int apic, int pin)
{
	union entry_union eu;
	unsigned long flags;
	spin_lock_irqsave(&ioapic_lock, flags);
	eu.w1 = io_apic_read(apic, 0x10 + 2 * pin);
	eu.w2 = io_apic_read(apic, 0x11 + 2 * pin);
	spin_unlock_irqrestore(&ioapic_lock, flags);
	return eu.entry;
}

/*
 * When we write a new IO APIC routing entry, we need to write the high
 * word first! If the mask bit in the low word is clear, we will enable
 * the interrupt, and we need to make sure the entry is fully populated
 * before that happens.
 */
static void
__ioapic_write_entry(int apic, int pin, struct IO_APIC_route_entry e)
{
	union entry_union eu;
	eu.entry = e;
	io_apic_write(apic, 0x11 + 2*pin, eu.w2);
	io_apic_write(apic, 0x10 + 2*pin, eu.w1);
}

static void ioapic_write_entry(int apic, int pin, struct IO_APIC_route_entry e)
{
	unsigned long flags;
	spin_lock_irqsave(&ioapic_lock, flags);
	__ioapic_write_entry(apic, pin, e);
	spin_unlock_irqrestore(&ioapic_lock, flags);
}

/*
 * When we mask an IO APIC routing entry, we need to write the low
 * word first, in order to set the mask bit before we change the
 * high bits!
 */
static void ioapic_mask_entry(int apic, int pin)
{
	unsigned long flags;
	union entry_union eu = { .entry.mask = 1 };

	spin_lock_irqsave(&ioapic_lock, flags);
	io_apic_write(apic, 0x10 + 2*pin, eu.w1);
	io_apic_write(apic, 0x11 + 2*pin, eu.w2);
	spin_unlock_irqrestore(&ioapic_lock, flags);
}

#ifdef CONFIG_SMP
static void send_cleanup_vector(struct irq_cfg *cfg)
{
	cpumask_var_t cleanup_mask;

	if (unlikely(!alloc_cpumask_var(&cleanup_mask, GFP_ATOMIC))) {
		unsigned int i;
		cfg->move_cleanup_count = 0;
		for_each_cpu_and(i, cfg->old_domain, cpu_online_mask)
			cfg->move_cleanup_count++;
		for_each_cpu_and(i, cfg->old_domain, cpu_online_mask)
			send_IPI_mask(cpumask_of(i), IRQ_MOVE_CLEANUP_VECTOR);
	} else {
		cpumask_and(cleanup_mask, cfg->old_domain, cpu_online_mask);
		cfg->move_cleanup_count = cpumask_weight(cleanup_mask);
		send_IPI_mask(cleanup_mask, IRQ_MOVE_CLEANUP_VECTOR);
		free_cpumask_var(cleanup_mask);
	}
	cfg->move_in_progress = 0;
}

static void __target_IO_APIC_irq(unsigned int irq, unsigned int dest, struct irq_cfg *cfg)
{
	int apic, pin;
	struct irq_pin_list *entry;
	u8 vector = cfg->vector;

	entry = cfg->irq_2_pin;
	for (;;) {
		unsigned int reg;

		if (!entry)
			break;

		apic = entry->apic;
		pin = entry->pin;
#ifdef CONFIG_INTR_REMAP
		/*
		 * With interrupt-remapping, destination information comes
		 * from interrupt-remapping table entry.
		 */
		if (!irq_remapped(irq))
			io_apic_write(apic, 0x11 + pin*2, dest);
#else
		io_apic_write(apic, 0x11 + pin*2, dest);
#endif
		reg = io_apic_read(apic, 0x10 + pin*2);
		reg &= ~IO_APIC_REDIR_VECTOR_MASK;
		reg |= vector;
		io_apic_modify(apic, 0x10 + pin*2, reg);
		if (!entry->next)
			break;
		entry = entry->next;
	}
}

static int
assign_irq_vector(int irq, struct irq_cfg *cfg, const struct cpumask *mask);

/*
 * Either sets desc->affinity to a valid value, and returns cpu_mask_to_apicid
 * of that, or returns BAD_APICID and leaves desc->affinity untouched.
 */
static unsigned int
set_desc_affinity(struct irq_desc *desc, const struct cpumask *mask)
{
	struct irq_cfg *cfg;
	unsigned int irq;

	if (!cpumask_intersects(mask, cpu_online_mask))
		return BAD_APICID;

	irq = desc->irq;
	cfg = desc->chip_data;
	if (assign_irq_vector(irq, cfg, mask))
		return BAD_APICID;

	cpumask_and(&desc->affinity, cfg->domain, mask);
	set_extra_move_desc(desc, mask);
	return cpu_mask_to_apicid_and(&desc->affinity, cpu_online_mask);
}

static void
set_ioapic_affinity_irq_desc(struct irq_desc *desc, const struct cpumask *mask)
{
	struct irq_cfg *cfg;
	unsigned long flags;
	unsigned int dest;
	unsigned int irq;

	irq = desc->irq;
	cfg = desc->chip_data;

	spin_lock_irqsave(&ioapic_lock, flags);
	dest = set_desc_affinity(desc, mask);
	if (dest != BAD_APICID) {
		/* Only the high 8 bits are valid. */
		dest = SET_APIC_LOGICAL_ID(dest);
		__target_IO_APIC_irq(irq, dest, cfg);
	}
	spin_unlock_irqrestore(&ioapic_lock, flags);
}

static void
set_ioapic_affinity_irq(unsigned int irq, const struct cpumask *mask)
{
	struct irq_desc *desc;

	desc = irq_to_desc(irq);

	set_ioapic_affinity_irq_desc(desc, mask);
}
#endif /* CONFIG_SMP */

/*
 * The common case is 1:1 IRQ<->pin mappings. Sometimes there are
 * shared ISA-space IRQs, so we have to support them. We are super
 * fast in the common case, and fast for shared ISA-space IRQs.
 */
static void add_pin_to_irq_cpu(struct irq_cfg *cfg, int cpu, int apic, int pin)
{
	struct irq_pin_list *entry;

	entry = cfg->irq_2_pin;
	if (!entry) {
		entry = get_one_free_irq_2_pin(cpu);
		if (!entry) {
			printk(KERN_ERR "can not alloc irq_2_pin to add %d - %d\n",
					apic, pin);
			return;
		}
		cfg->irq_2_pin = entry;
		entry->apic = apic;
		entry->pin = pin;
		return;
	}

	while (entry->next) {
		/* not again, please */
		if (entry->apic == apic && entry->pin == pin)
			return;

		entry = entry->next;
	}

	entry->next = get_one_free_irq_2_pin(cpu);
	entry = entry->next;
	entry->apic = apic;
	entry->pin = pin;
}

/*
 * Reroute an IRQ to a different pin.
 */
static void __init replace_pin_at_irq_cpu(struct irq_cfg *cfg, int cpu,
				      int oldapic, int oldpin,
				      int newapic, int newpin)
{
	struct irq_pin_list *entry = cfg->irq_2_pin;
	int replaced = 0;

	while (entry) {
		if (entry->apic == oldapic && entry->pin == oldpin) {
			entry->apic = newapic;
			entry->pin = newpin;
			replaced = 1;
			/* every one is different, right? */
			break;
		}
		entry = entry->next;
	}

	/* why? call replace before add? */
	if (!replaced)
		add_pin_to_irq_cpu(cfg, cpu, newapic, newpin);
}

static inline void io_apic_modify_irq(struct irq_cfg *cfg,
				int mask_and, int mask_or,
				void (*final)(struct irq_pin_list *entry))
{
	int pin;
	struct irq_pin_list *entry;

	for (entry = cfg->irq_2_pin; entry != NULL; entry = entry->next) {
		unsigned int reg;
		pin = entry->pin;
		reg = io_apic_read(entry->apic, 0x10 + pin * 2);
		reg &= mask_and;
		reg |= mask_or;
		io_apic_modify(entry->apic, 0x10 + pin * 2, reg);
		if (final)
			final(entry);
	}
}

static void __unmask_IO_APIC_irq(struct irq_cfg *cfg)
{
	io_apic_modify_irq(cfg, ~IO_APIC_REDIR_MASKED, 0, NULL);
}

#ifdef CONFIG_X86_64
static void io_apic_sync(struct irq_pin_list *entry)
{
	/*
	 * Synchronize the IO-APIC and the CPU by doing
	 * a dummy read from the IO-APIC
	 */
	struct io_apic __iomem *io_apic;
	io_apic = io_apic_base(entry->apic);
	readl(&io_apic->data);
}

static void __mask_IO_APIC_irq(struct irq_cfg *cfg)
{
	io_apic_modify_irq(cfg, ~0, IO_APIC_REDIR_MASKED, &io_apic_sync);
}
#else /* CONFIG_X86_32 */
static void __mask_IO_APIC_irq(struct irq_cfg *cfg)
{
	io_apic_modify_irq(cfg, ~0, IO_APIC_REDIR_MASKED, NULL);
}

static void __mask_and_edge_IO_APIC_irq(struct irq_cfg *cfg)
{
	io_apic_modify_irq(cfg, ~IO_APIC_REDIR_LEVEL_TRIGGER,
			IO_APIC_REDIR_MASKED, NULL);
}

static void __unmask_and_level_IO_APIC_irq(struct irq_cfg *cfg)
{
	io_apic_modify_irq(cfg, ~IO_APIC_REDIR_MASKED,
			IO_APIC_REDIR_LEVEL_TRIGGER, NULL);
}
#endif /* CONFIG_X86_32 */

static void mask_IO_APIC_irq_desc(struct irq_desc *desc)
{
	struct irq_cfg *cfg = desc->chip_data;
	unsigned long flags;

	BUG_ON(!cfg);

	spin_lock_irqsave(&ioapic_lock, flags);
	__mask_IO_APIC_irq(cfg);
	spin_unlock_irqrestore(&ioapic_lock, flags);
}

static void unmask_IO_APIC_irq_desc(struct irq_desc *desc)
{
	struct irq_cfg *cfg = desc->chip_data;
	unsigned long flags;

	spin_lock_irqsave(&ioapic_lock, flags);
	__unmask_IO_APIC_irq(cfg);
	spin_unlock_irqrestore(&ioapic_lock, flags);
}

static void mask_IO_APIC_irq(unsigned int irq)
{
	struct irq_desc *desc = irq_to_desc(irq);

	mask_IO_APIC_irq_desc(desc);
}
static void unmask_IO_APIC_irq(unsigned int irq)
{
	struct irq_desc *desc = irq_to_desc(irq);

	unmask_IO_APIC_irq_desc(desc);
}

static void clear_IO_APIC_pin(unsigned int apic, unsigned int pin)
{
	struct IO_APIC_route_entry entry;

	/* Check delivery_mode to be sure we're not clearing an SMI pin */
	entry = ioapic_read_entry(apic, pin);
	if (entry.delivery_mode == dest_SMI)
		return;
	/*
	 * Disable it in the IO-APIC irq-routing table:
	 */
	ioapic_mask_entry(apic, pin);
}

static void clear_IO_APIC (void)
{
	int apic, pin;

	for (apic = 0; apic < nr_ioapics; apic++)
		for (pin = 0; pin < nr_ioapic_registers[apic]; pin++)
			clear_IO_APIC_pin(apic, pin);
}

#if !defined(CONFIG_SMP) && defined(CONFIG_X86_32)
void send_IPI_self(int vector)
{
	unsigned int cfg;

	/*
	 * Wait for idle.
	 */
	apic_wait_icr_idle();
	cfg = APIC_DM_FIXED | APIC_DEST_SELF | vector | APIC_DEST_LOGICAL;
	/*
	 * Send the IPI. The write to APIC_ICR fires this off.
	 */
	apic_write(APIC_ICR, cfg);
}
#endif /* !CONFIG_SMP && CONFIG_X86_32*/

#ifdef CONFIG_X86_32
/*
 * support for broken MP BIOSs, enables hand-redirection of PIRQ0-7 to
 * specific CPU-side IRQs.
 */

#define MAX_PIRQS 8
static int pirq_entries [MAX_PIRQS];
static int pirqs_enabled;

static int __init ioapic_pirq_setup(char *str)
{
	int i, max;
	int ints[MAX_PIRQS+1];

	get_options(str, ARRAY_SIZE(ints), ints);

	for (i = 0; i < MAX_PIRQS; i++)
		pirq_entries[i] = -1;

	pirqs_enabled = 1;
	apic_printk(APIC_VERBOSE, KERN_INFO
			"PIRQ redirection, working around broken MP-BIOS.\n");
	max = MAX_PIRQS;
	if (ints[0] < MAX_PIRQS)
		max = ints[0];

	for (i = 0; i < max; i++) {
		apic_printk(APIC_VERBOSE, KERN_DEBUG
				"... PIRQ%d -> IRQ %d\n", i, ints[i+1]);
		/*
		 * PIRQs are mapped upside down, usually.
		 */
		pirq_entries[MAX_PIRQS-i-1] = ints[i+1];
	}
	return 1;
}

__setup("pirq=", ioapic_pirq_setup);
#endif /* CONFIG_X86_32 */

#ifdef CONFIG_INTR_REMAP
/* I/O APIC RTE contents at the OS boot up */
static struct IO_APIC_route_entry *early_ioapic_entries[MAX_IO_APICS];

/*
 * Saves and masks all the unmasked IO-APIC RTE's
 */
int save_mask_IO_APIC_setup(void)
{
	union IO_APIC_reg_01 reg_01;
	unsigned long flags;
	int apic, pin;

	/*
	 * The number of IO-APIC IRQ registers (== #pins):
	 */
	for (apic = 0; apic < nr_ioapics; apic++) {
		spin_lock_irqsave(&ioapic_lock, flags);
		reg_01.raw = io_apic_read(apic, 1);
		spin_unlock_irqrestore(&ioapic_lock, flags);
		nr_ioapic_registers[apic] = reg_01.bits.entries+1;
	}

	for (apic = 0; apic < nr_ioapics; apic++) {
		early_ioapic_entries[apic] =
			kzalloc(sizeof(struct IO_APIC_route_entry) *
				nr_ioapic_registers[apic], GFP_KERNEL);
		if (!early_ioapic_entries[apic])
			goto nomem;
	}

	for (apic = 0; apic < nr_ioapics; apic++)
		for (pin = 0; pin < nr_ioapic_registers[apic]; pin++) {
			struct IO_APIC_route_entry entry;

			entry = early_ioapic_entries[apic][pin] =
				ioapic_read_entry(apic, pin);
			if (!entry.mask) {
				entry.mask = 1;
				ioapic_write_entry(apic, pin, entry);
			}
		}

	return 0;

nomem:
	while (apic >= 0)
		kfree(early_ioapic_entries[apic--]);
	memset(early_ioapic_entries, 0,
		ARRAY_SIZE(early_ioapic_entries));

	return -ENOMEM;
}

void restore_IO_APIC_setup(void)
{
	int apic, pin;

	for (apic = 0; apic < nr_ioapics; apic++) {
		if (!early_ioapic_entries[apic])
			break;
		for (pin = 0; pin < nr_ioapic_registers[apic]; pin++)
			ioapic_write_entry(apic, pin,
					   early_ioapic_entries[apic][pin]);
		kfree(early_ioapic_entries[apic]);
		early_ioapic_entries[apic] = NULL;
	}
}

void reinit_intr_remapped_IO_APIC(int intr_remapping)
{
	/*
	 * for now plain restore of previous settings.
	 * TBD: In the case of OS enabling interrupt-remapping,
	 * IO-APIC RTE's need to be setup to point to interrupt-remapping
	 * table entries. for now, do a plain restore, and wait for
	 * the setup_IO_APIC_irqs() to do proper initialization.
	 */
	restore_IO_APIC_setup();
}
#endif

/*
 * Find the IRQ entry number of a certain pin.
 */
static int find_irq_entry(int apic, int pin, int type)
{
	int i;

	for (i = 0; i < mp_irq_entries; i++)
		if (mp_irqs[i].mp_irqtype == type &&
		    (mp_irqs[i].mp_dstapic == mp_ioapics[apic].mp_apicid ||
		     mp_irqs[i].mp_dstapic == MP_APIC_ALL) &&
		    mp_irqs[i].mp_dstirq == pin)
			return i;

	return -1;
}

/*
 * Find the pin to which IRQ[irq] (ISA) is connected
 */
static int __init find_isa_irq_pin(int irq, int type)
{
	int i;

	for (i = 0; i < mp_irq_entries; i++) {
		int lbus = mp_irqs[i].mp_srcbus;

		if (test_bit(lbus, mp_bus_not_pci) &&
		    (mp_irqs[i].mp_irqtype == type) &&
		    (mp_irqs[i].mp_srcbusirq == irq))

			return mp_irqs[i].mp_dstirq;
	}
	return -1;
}

static int __init find_isa_irq_apic(int irq, int type)
{
	int i;

	for (i = 0; i < mp_irq_entries; i++) {
		int lbus = mp_irqs[i].mp_srcbus;

		if (test_bit(lbus, mp_bus_not_pci) &&
		    (mp_irqs[i].mp_irqtype == type) &&
		    (mp_irqs[i].mp_srcbusirq == irq))
			break;
	}
	if (i < mp_irq_entries) {
		int apic;
		for(apic = 0; apic < nr_ioapics; apic++) {
			if (mp_ioapics[apic].mp_apicid == mp_irqs[i].mp_dstapic)
				return apic;
		}
	}

	return -1;
}

/*
 * Find a specific PCI IRQ entry.
 * Not an __init, possibly needed by modules
 */
static int pin_2_irq(int idx, int apic, int pin);

int IO_APIC_get_PCI_irq_vector(int bus, int slot, int pin)
{
	int apic, i, best_guess = -1;

	apic_printk(APIC_DEBUG, "querying PCI -> IRQ mapping bus:%d, slot:%d, pin:%d.\n",
		bus, slot, pin);
	if (test_bit(bus, mp_bus_not_pci)) {
		apic_printk(APIC_VERBOSE, "PCI BIOS passed nonexistent PCI bus %d!\n", bus);
		return -1;
	}
	for (i = 0; i < mp_irq_entries; i++) {
		int lbus = mp_irqs[i].mp_srcbus;

		for (apic = 0; apic < nr_ioapics; apic++)
			if (mp_ioapics[apic].mp_apicid == mp_irqs[i].mp_dstapic ||
			    mp_irqs[i].mp_dstapic == MP_APIC_ALL)
				break;

		if (!test_bit(lbus, mp_bus_not_pci) &&
		    !mp_irqs[i].mp_irqtype &&
		    (bus == lbus) &&
		    (slot == ((mp_irqs[i].mp_srcbusirq >> 2) & 0x1f))) {
			int irq = pin_2_irq(i,apic,mp_irqs[i].mp_dstirq);

			if (!(apic || IO_APIC_IRQ(irq)))
				continue;

			if (pin == (mp_irqs[i].mp_srcbusirq & 3))
				return irq;
			/*
			 * Use the first all-but-pin matching entry as a
			 * best-guess fuzzy result for broken mptables.
			 */
			if (best_guess < 0)
				best_guess = irq;
		}
	}
	return best_guess;
}

EXPORT_SYMBOL(IO_APIC_get_PCI_irq_vector);

#if defined(CONFIG_EISA) || defined(CONFIG_MCA)
/*
 * EISA Edge/Level control register, ELCR
 */
static int EISA_ELCR(unsigned int irq)
{
	if (irq < NR_IRQS_LEGACY) {
		unsigned int port = 0x4d0 + (irq >> 3);
		return (inb(port) >> (irq & 7)) & 1;
	}
	apic_printk(APIC_VERBOSE, KERN_INFO
			"Broken MPtable reports ISA irq %d\n", irq);
	return 0;
}

#endif

/* ISA interrupts are always polarity zero edge triggered,
 * when listed as conforming in the MP table. */

#define default_ISA_trigger(idx)	(0)
#define default_ISA_polarity(idx)	(0)

/* EISA interrupts are always polarity zero and can be edge or level
 * trigger depending on the ELCR value.  If an interrupt is listed as
 * EISA conforming in the MP table, that means its trigger type must
 * be read in from the ELCR */

#define default_EISA_trigger(idx)	(EISA_ELCR(mp_irqs[idx].mp_srcbusirq))
#define default_EISA_polarity(idx)	default_ISA_polarity(idx)

/* PCI interrupts are always polarity one level triggered,
 * when listed as conforming in the MP table. */

#define default_PCI_trigger(idx)	(1)
#define default_PCI_polarity(idx)	(1)

/* MCA interrupts are always polarity zero level triggered,
 * when listed as conforming in the MP table. */

#define default_MCA_trigger(idx)	(1)
#define default_MCA_polarity(idx)	default_ISA_polarity(idx)

static int MPBIOS_polarity(int idx)
{
	int bus = mp_irqs[idx].mp_srcbus;
	int polarity;

	/*
	 * Determine IRQ line polarity (high active or low active):
	 */
	switch (mp_irqs[idx].mp_irqflag & 3)
	{
		case 0: /* conforms, ie. bus-type dependent polarity */
			if (test_bit(bus, mp_bus_not_pci))
				polarity = default_ISA_polarity(idx);
			else
				polarity = default_PCI_polarity(idx);
			break;
		case 1: /* high active */
		{
			polarity = 0;
			break;
		}
		case 2: /* reserved */
		{
			printk(KERN_WARNING "broken BIOS!!\n");
			polarity = 1;
			break;
		}
		case 3: /* low active */
		{
			polarity = 1;
			break;
		}
		default: /* invalid */
		{
			printk(KERN_WARNING "broken BIOS!!\n");
			polarity = 1;
			break;
		}
	}
	return polarity;
}

static int MPBIOS_trigger(int idx)
{
	int bus = mp_irqs[idx].mp_srcbus;
	int trigger;

	/*
	 * Determine IRQ trigger mode (edge or level sensitive):
	 */
	switch ((mp_irqs[idx].mp_irqflag>>2) & 3)
	{
		case 0: /* conforms, ie. bus-type dependent */
			if (test_bit(bus, mp_bus_not_pci))
				trigger = default_ISA_trigger(idx);
			else
				trigger = default_PCI_trigger(idx);
#if defined(CONFIG_EISA) || defined(CONFIG_MCA)
			switch (mp_bus_id_to_type[bus]) {
				case MP_BUS_ISA: /* ISA pin */
				{
					/* set before the switch */
					break;
				}
				case MP_BUS_EISA: /* EISA pin */
				{
					trigger = default_EISA_trigger(idx);
					break;
				}
				case MP_BUS_PCI: /* PCI pin */
				{
					/* set before the switch */
					break;
				}
				case MP_BUS_MCA: /* MCA pin */
				{
					trigger = default_MCA_trigger(idx);
					break;
				}
				default:
				{
					printk(KERN_WARNING "broken BIOS!!\n");
					trigger = 1;
					break;
				}
			}
#endif
			break;
		case 1: /* edge */
		{
			trigger = 0;
			break;
		}
		case 2: /* reserved */
		{
			printk(KERN_WARNING "broken BIOS!!\n");
			trigger = 1;
			break;
		}
		case 3: /* level */
		{
			trigger = 1;
			break;
		}
		default: /* invalid */
		{
			printk(KERN_WARNING "broken BIOS!!\n");
			trigger = 0;
			break;
		}
	}
	return trigger;
}

static inline int irq_polarity(int idx)
{
	return MPBIOS_polarity(idx);
}

static inline int irq_trigger(int idx)
{
	return MPBIOS_trigger(idx);
}

int (*ioapic_renumber_irq)(int ioapic, int irq);
static int pin_2_irq(int idx, int apic, int pin)
{
	int irq, i;
	int bus = mp_irqs[idx].mp_srcbus;

	/*
	 * Debugging check, we are in big trouble if this message pops up!
	 */
	if (mp_irqs[idx].mp_dstirq != pin)
		printk(KERN_ERR "broken BIOS or MPTABLE parser, ayiee!!\n");

	if (test_bit(bus, mp_bus_not_pci)) {
		irq = mp_irqs[idx].mp_srcbusirq;
	} else {
		/*
		 * PCI IRQs are mapped in order
		 */
		i = irq = 0;
		while (i < apic)
			irq += nr_ioapic_registers[i++];
		irq += pin;
		/*
                 * For MPS mode, so far only needed by ES7000 platform
                 */
		if (ioapic_renumber_irq)
			irq = ioapic_renumber_irq(apic, irq);
	}

#ifdef CONFIG_X86_32
	/*
	 * PCI IRQ command line redirection. Yes, limits are hardcoded.
	 */
	if ((pin >= 16) && (pin <= 23)) {
		if (pirq_entries[pin-16] != -1) {
			if (!pirq_entries[pin-16]) {
				apic_printk(APIC_VERBOSE, KERN_DEBUG
						"disabling PIRQ%d\n", pin-16);
			} else {
				irq = pirq_entries[pin-16];
				apic_printk(APIC_VERBOSE, KERN_DEBUG
						"using PIRQ%d -> IRQ %d\n",
						pin-16, irq);
			}
		}
	}
#endif

	return irq;
}

void lock_vector_lock(void)
{
	/* Used to the online set of cpus does not change
	 * during assign_irq_vector.
	 */
	spin_lock(&vector_lock);
}

void unlock_vector_lock(void)
{
	spin_unlock(&vector_lock);
}

static int
__assign_irq_vector(int irq, struct irq_cfg *cfg, const struct cpumask *mask)
{
	/*
	 * NOTE! The local APIC isn't very good at handling
	 * multiple interrupts at the same interrupt level.
	 * As the interrupt level is determined by taking the
	 * vector number and shifting that right by 4, we
	 * want to spread these out a bit so that they don't
	 * all fall in the same interrupt level.
	 *
	 * Also, we've got to be careful not to trash gate
	 * 0x80, because int 0x80 is hm, kind of importantish. ;)
	 */
	static int current_vector = FIRST_DEVICE_VECTOR, current_offset = 0;
	unsigned int old_vector;
	int cpu, err;
	cpumask_var_t tmp_mask;

	if ((cfg->move_in_progress) || cfg->move_cleanup_count)
		return -EBUSY;

	if (!alloc_cpumask_var(&tmp_mask, GFP_ATOMIC))
		return -ENOMEM;

	old_vector = cfg->vector;
	if (old_vector) {
		cpumask_and(tmp_mask, mask, cpu_online_mask);
		cpumask_and(tmp_mask, cfg->domain, tmp_mask);
		if (!cpumask_empty(tmp_mask)) {
			free_cpumask_var(tmp_mask);
			return 0;
		}
	}

	/* Only try and allocate irqs on cpus that are present */
	err = -ENOSPC;
	for_each_cpu_and(cpu, mask, cpu_online_mask) {
		int new_cpu;
		int vector, offset;

		vector_allocation_domain(cpu, tmp_mask);

		vector = current_vector;
		offset = current_offset;
next:
		vector += 8;
		if (vector >= first_system_vector) {
			/* If out of vectors on large boxen, must share them. */
			offset = (offset + 1) % 8;
			vector = FIRST_DEVICE_VECTOR + offset;
		}
		if (unlikely(current_vector == vector))
			continue;

		if (test_bit(vector, used_vectors))
			goto next;

		for_each_cpu_and(new_cpu, tmp_mask, cpu_online_mask)
			if (per_cpu(vector_irq, new_cpu)[vector] != -1)
				goto next;
		/* Found one! */
		current_vector = vector;
		current_offset = offset;
		if (old_vector) {
			cfg->move_in_progress = 1;
			cpumask_copy(cfg->old_domain, cfg->domain);
		}
		for_each_cpu_and(new_cpu, tmp_mask, cpu_online_mask)
			per_cpu(vector_irq, new_cpu)[vector] = irq;
		cfg->vector = vector;
		cpumask_copy(cfg->domain, tmp_mask);
		err = 0;
		break;
	}
	free_cpumask_var(tmp_mask);
	return err;
}

static int
assign_irq_vector(int irq, struct irq_cfg *cfg, const struct cpumask *mask)
{
	int err;
	unsigned long flags;

	spin_lock_irqsave(&vector_lock, flags);
	err = __assign_irq_vector(irq, cfg, mask);
	spin_unlock_irqrestore(&vector_lock, flags);
	return err;
}

static void __clear_irq_vector(int irq, struct irq_cfg *cfg)
{
	int cpu, vector;

	BUG_ON(!cfg->vector);

	vector = cfg->vector;
	for_each_cpu_and(cpu, cfg->domain, cpu_online_mask)
		per_cpu(vector_irq, cpu)[vector] = -1;

	cfg->vector = 0;
	cpumask_clear(cfg->domain);

	if (likely(!cfg->move_in_progress))
		return;
	for_each_cpu_and(cpu, cfg->old_domain, cpu_online_mask) {
		for (vector = FIRST_EXTERNAL_VECTOR; vector < NR_VECTORS;
								vector++) {
			if (per_cpu(vector_irq, cpu)[vector] != irq)
				continue;
			per_cpu(vector_irq, cpu)[vector] = -1;
			break;
		}
	}
	cfg->move_in_progress = 0;
}

void __setup_vector_irq(int cpu)
{
	/* Initialize vector_irq on a new cpu */
	/* This function must be called with vector_lock held */
	int irq, vector;
	struct irq_cfg *cfg;
	struct irq_desc *desc;

	/* Mark the inuse vectors */
	for_each_irq_desc(irq, desc) {
		cfg = desc->chip_data;
		if (!cpumask_test_cpu(cpu, cfg->domain))
			continue;
		vector = cfg->vector;
		per_cpu(vector_irq, cpu)[vector] = irq;
	}
	/* Mark the free vectors */
	for (vector = 0; vector < NR_VECTORS; ++vector) {
		irq = per_cpu(vector_irq, cpu)[vector];
		if (irq < 0)
			continue;

		cfg = irq_cfg(irq);
		if (!cpumask_test_cpu(cpu, cfg->domain))
			per_cpu(vector_irq, cpu)[vector] = -1;
	}
}

static struct irq_chip ioapic_chip;
#ifdef CONFIG_INTR_REMAP
static struct irq_chip ir_ioapic_chip;
#endif

#define IOAPIC_AUTO     -1
#define IOAPIC_EDGE     0
#define IOAPIC_LEVEL    1

#ifdef CONFIG_X86_32
static inline int IO_APIC_irq_trigger(int irq)
{
	int apic, idx, pin;

	for (apic = 0; apic < nr_ioapics; apic++) {
		for (pin = 0; pin < nr_ioapic_registers[apic]; pin++) {
			idx = find_irq_entry(apic, pin, mp_INT);
			if ((idx != -1) && (irq == pin_2_irq(idx, apic, pin)))
				return irq_trigger(idx);
		}
	}
	/*
         * nonexistent IRQs are edge default
         */
	return 0;
}
#else
static inline int IO_APIC_irq_trigger(int irq)
{
	return 1;
}
#endif

static void ioapic_register_intr(int irq, struct irq_desc *desc, unsigned long trigger)
{

	if ((trigger == IOAPIC_AUTO && IO_APIC_irq_trigger(irq)) ||
	    trigger == IOAPIC_LEVEL)
		desc->status |= IRQ_LEVEL;
	else
		desc->status &= ~IRQ_LEVEL;

#ifdef CONFIG_INTR_REMAP
	if (irq_remapped(irq)) {
		desc->status |= IRQ_MOVE_PCNTXT;
		if (trigger)
			set_irq_chip_and_handler_name(irq, &ir_ioapic_chip,
						      handle_fasteoi_irq,
						     "fasteoi");
		else
			set_irq_chip_and_handler_name(irq, &ir_ioapic_chip,
						      handle_edge_irq, "edge");
		return;
	}
#endif
	if ((trigger == IOAPIC_AUTO && IO_APIC_irq_trigger(irq)) ||
	    trigger == IOAPIC_LEVEL)
		set_irq_chip_and_handler_name(irq, &ioapic_chip,
					      handle_fasteoi_irq,
					      "fasteoi");
	else
		set_irq_chip_and_handler_name(irq, &ioapic_chip,
					      handle_edge_irq, "edge");
}

static int setup_ioapic_entry(int apic, int irq,
			      struct IO_APIC_route_entry *entry,
			      unsigned int destination, int trigger,
			      int polarity, int vector)
{
	/*
	 * add it to the IO-APIC irq-routing table:
	 */
	memset(entry,0,sizeof(*entry));

#ifdef CONFIG_INTR_REMAP
	if (intr_remapping_enabled) {
		struct intel_iommu *iommu = map_ioapic_to_ir(apic);
		struct irte irte;
		struct IR_IO_APIC_route_entry *ir_entry =
			(struct IR_IO_APIC_route_entry *) entry;
		int index;

		if (!iommu)
			panic("No mapping iommu for ioapic %d\n", apic);

		index = alloc_irte(iommu, irq, 1);
		if (index < 0)
			panic("Failed to allocate IRTE for ioapic %d\n", apic);

		memset(&irte, 0, sizeof(irte));

		irte.present = 1;
		irte.dst_mode = INT_DEST_MODE;
		irte.trigger_mode = trigger;
		irte.dlvry_mode = INT_DELIVERY_MODE;
		irte.vector = vector;
		irte.dest_id = IRTE_DEST(destination);

		modify_irte(irq, &irte);

		ir_entry->index2 = (index >> 15) & 0x1;
		ir_entry->zero = 0;
		ir_entry->format = 1;
		ir_entry->index = (index & 0x7fff);
	} else
#endif
	{
		entry->delivery_mode = INT_DELIVERY_MODE;
		entry->dest_mode = INT_DEST_MODE;
		entry->dest = destination;
	}

	entry->mask = 0;				/* enable IRQ */
	entry->trigger = trigger;
	entry->polarity = polarity;
	entry->vector = vector;

	/* Mask level triggered irqs.
	 * Use IRQ_DELAYED_DISABLE for edge triggered irqs.
	 */
	if (trigger)
		entry->mask = 1;
	return 0;
}

static void setup_IO_APIC_irq(int apic, int pin, unsigned int irq, struct irq_desc *desc,
			      int trigger, int polarity)
{
	struct irq_cfg *cfg;
	struct IO_APIC_route_entry entry;
	unsigned int dest;

	if (!IO_APIC_IRQ(irq))
		return;

	cfg = desc->chip_data;

	if (assign_irq_vector(irq, cfg, TARGET_CPUS))
		return;

	dest = cpu_mask_to_apicid_and(cfg->domain, TARGET_CPUS);

	apic_printk(APIC_VERBOSE,KERN_DEBUG
		    "IOAPIC[%d]: Set routing entry (%d-%d -> 0x%x -> "
		    "IRQ %d Mode:%i Active:%i)\n",
		    apic, mp_ioapics[apic].mp_apicid, pin, cfg->vector,
		    irq, trigger, polarity);


	if (setup_ioapic_entry(mp_ioapics[apic].mp_apicid, irq, &entry,
			       dest, trigger, polarity, cfg->vector)) {
		printk("Failed to setup ioapic entry for ioapic  %d, pin %d\n",
		       mp_ioapics[apic].mp_apicid, pin);
		__clear_irq_vector(irq, cfg);
		return;
	}

	ioapic_register_intr(irq, desc, trigger);
	if (irq < NR_IRQS_LEGACY)
		disable_8259A_irq(irq);

	ioapic_write_entry(apic, pin, entry);
}

static void __init setup_IO_APIC_irqs(void)
{
	int apic, pin, idx, irq;
	int notcon = 0;
	struct irq_desc *desc;
	struct irq_cfg *cfg;
	int cpu = boot_cpu_id;

	apic_printk(APIC_VERBOSE, KERN_DEBUG "init IO_APIC IRQs\n");

	for (apic = 0; apic < nr_ioapics; apic++) {
		for (pin = 0; pin < nr_ioapic_registers[apic]; pin++) {

			idx = find_irq_entry(apic, pin, mp_INT);
			if (idx == -1) {
				if (!notcon) {
					notcon = 1;
					apic_printk(APIC_VERBOSE,
						KERN_DEBUG " %d-%d",
						mp_ioapics[apic].mp_apicid,
						pin);
				} else
					apic_printk(APIC_VERBOSE, " %d-%d",
						mp_ioapics[apic].mp_apicid,
						pin);
				continue;
			}
			if (notcon) {
				apic_printk(APIC_VERBOSE,
					" (apicid-pin) not connected\n");
				notcon = 0;
			}

			irq = pin_2_irq(idx, apic, pin);
#ifdef CONFIG_X86_32
			if (multi_timer_check(apic, irq))
				continue;
#endif
			desc = irq_to_desc_alloc_cpu(irq, cpu);
			if (!desc) {
				printk(KERN_INFO "can not get irq_desc for %d\n", irq);
				continue;
			}
			cfg = desc->chip_data;
			add_pin_to_irq_cpu(cfg, cpu, apic, pin);

			setup_IO_APIC_irq(apic, pin, irq, desc,
					irq_trigger(idx), irq_polarity(idx));
		}
	}

	if (notcon)
		apic_printk(APIC_VERBOSE,
			" (apicid-pin) not connected\n");
}

/*
 * Set up the timer pin, possibly with the 8259A-master behind.
 */
static void __init setup_timer_IRQ0_pin(unsigned int apic, unsigned int pin,
					int vector)
{
	struct IO_APIC_route_entry entry;

#ifdef CONFIG_INTR_REMAP
	if (intr_remapping_enabled)
		return;
#endif

	memset(&entry, 0, sizeof(entry));

	/*
	 * We use logical delivery to get the timer IRQ
	 * to the first CPU.
	 */
	entry.dest_mode = INT_DEST_MODE;
	entry.mask = 1;					/* mask IRQ now */
	entry.dest = cpu_mask_to_apicid(TARGET_CPUS);
	entry.delivery_mode = INT_DELIVERY_MODE;
	entry.polarity = 0;
	entry.trigger = 0;
	entry.vector = vector;

	/*
	 * The timer IRQ doesn't have to know that behind the
	 * scene we may have a 8259A-master in AEOI mode ...
	 */
	set_irq_chip_and_handler_name(0, &ioapic_chip, handle_edge_irq, "edge");

	/*
	 * Add it to the IO-APIC irq-routing table:
	 */
	ioapic_write_entry(apic, pin, entry);
}


__apicdebuginit(void) print_IO_APIC(void)
{
	int apic, i;
	union IO_APIC_reg_00 reg_00;
	union IO_APIC_reg_01 reg_01;
	union IO_APIC_reg_02 reg_02;
	union IO_APIC_reg_03 reg_03;
	unsigned long flags;
	struct irq_cfg *cfg;
	struct irq_desc *desc;
	unsigned int irq;

	if (apic_verbosity == APIC_QUIET)
		return;

	printk(KERN_DEBUG "number of MP IRQ sources: %d.\n", mp_irq_entries);
	for (i = 0; i < nr_ioapics; i++)
		printk(KERN_DEBUG "number of IO-APIC #%d registers: %d.\n",
		       mp_ioapics[i].mp_apicid, nr_ioapic_registers[i]);

	/*
	 * We are a bit conservative about what we expect.  We have to
	 * know about every hardware change ASAP.
	 */
	printk(KERN_INFO "testing the IO APIC.......................\n");

	for (apic = 0; apic < nr_ioapics; apic++) {

	spin_lock_irqsave(&ioapic_lock, flags);
	reg_00.raw = io_apic_read(apic, 0);
	reg_01.raw = io_apic_read(apic, 1);
	if (reg_01.bits.version >= 0x10)
		reg_02.raw = io_apic_read(apic, 2);
	if (reg_01.bits.version >= 0x20)
		reg_03.raw = io_apic_read(apic, 3);
	spin_unlock_irqrestore(&ioapic_lock, flags);

	printk("\n");
	printk(KERN_DEBUG "IO APIC #%d......\n", mp_ioapics[apic].mp_apicid);
	printk(KERN_DEBUG ".... register #00: %08X\n", reg_00.raw);
	printk(KERN_DEBUG ".......    : physical APIC id: %02X\n", reg_00.bits.ID);
	printk(KERN_DEBUG ".......    : Delivery Type: %X\n", reg_00.bits.delivery_type);
	printk(KERN_DEBUG ".......    : LTS          : %X\n", reg_00.bits.LTS);

	printk(KERN_DEBUG ".... register #01: %08X\n", *(int *)&reg_01);
	printk(KERN_DEBUG ".......     : max redirection entries: %04X\n", reg_01.bits.entries);

	printk(KERN_DEBUG ".......     : PRQ implemented: %X\n", reg_01.bits.PRQ);
	printk(KERN_DEBUG ".......     : IO APIC version: %04X\n", reg_01.bits.version);

	/*
	 * Some Intel chipsets with IO APIC VERSION of 0x1? don't have reg_02,
	 * but the value of reg_02 is read as the previous read register
	 * value, so ignore it if reg_02 == reg_01.
	 */
	if (reg_01.bits.version >= 0x10 && reg_02.raw != reg_01.raw) {
		printk(KERN_DEBUG ".... register #02: %08X\n", reg_02.raw);
		printk(KERN_DEBUG ".......     : arbitration: %02X\n", reg_02.bits.arbitration);
	}

	/*
	 * Some Intel chipsets with IO APIC VERSION of 0x2? don't have reg_02
	 * or reg_03, but the value of reg_0[23] is read as the previous read
	 * register value, so ignore it if reg_03 == reg_0[12].
	 */
	if (reg_01.bits.version >= 0x20 && reg_03.raw != reg_02.raw &&
	    reg_03.raw != reg_01.raw) {
		printk(KERN_DEBUG ".... register #03: %08X\n", reg_03.raw);
		printk(KERN_DEBUG ".......     : Boot DT    : %X\n", reg_03.bits.boot_DT);
	}

	printk(KERN_DEBUG ".... IRQ redirection table:\n");

	printk(KERN_DEBUG " NR Dst Mask Trig IRR Pol"
			  " Stat Dmod Deli Vect:   \n");

	for (i = 0; i <= reg_01.bits.entries; i++) {
		struct IO_APIC_route_entry entry;

		entry = ioapic_read_entry(apic, i);

		printk(KERN_DEBUG " %02x %03X ",
			i,
			entry.dest
		);

		printk("%1d    %1d    %1d   %1d   %1d    %1d    %1d    %02X\n",
			entry.mask,
			entry.trigger,
			entry.irr,
			entry.polarity,
			entry.delivery_status,
			entry.dest_mode,
			entry.delivery_mode,
			entry.vector
		);
	}
	}
	printk(KERN_DEBUG "IRQ to pin mappings:\n");
	for_each_irq_desc(irq, desc) {
		struct irq_pin_list *entry;

		cfg = desc->chip_data;
		entry = cfg->irq_2_pin;
		if (!entry)
			continue;
		printk(KERN_DEBUG "IRQ%d ", irq);
		for (;;) {
			printk("-> %d:%d", entry->apic, entry->pin);
			if (!entry->next)
				break;
			entry = entry->next;
		}
		printk("\n");
	}

	printk(KERN_INFO ".................................... done.\n");

	return;
}

__apicdebuginit(void) print_APIC_bitfield(int base)
{
	unsigned int v;
	int i, j;

	if (apic_verbosity == APIC_QUIET)
		return;

	printk(KERN_DEBUG "0123456789abcdef0123456789abcdef\n" KERN_DEBUG);
	for (i = 0; i < 8; i++) {
		v = apic_read(base + i*0x10);
		for (j = 0; j < 32; j++) {
			if (v & (1<<j))
				printk("1");
			else
				printk("0");
		}
		printk("\n");
	}
}

__apicdebuginit(void) print_local_APIC(void *dummy)
{
	unsigned int v, ver, maxlvt;
	u64 icr;

	if (apic_verbosity == APIC_QUIET)
		return;

	printk("\n" KERN_DEBUG "printing local APIC contents on CPU#%d/%d:\n",
		smp_processor_id(), hard_smp_processor_id());
	v = apic_read(APIC_ID);
	printk(KERN_INFO "... APIC ID:      %08x (%01x)\n", v, read_apic_id());
	v = apic_read(APIC_LVR);
	printk(KERN_INFO "... APIC VERSION: %08x\n", v);
	ver = GET_APIC_VERSION(v);
	maxlvt = lapic_get_maxlvt();

	v = apic_read(APIC_TASKPRI);
	printk(KERN_DEBUG "... APIC TASKPRI: %08x (%02x)\n", v, v & APIC_TPRI_MASK);

	if (APIC_INTEGRATED(ver)) {                     /* !82489DX */
		if (!APIC_XAPIC(ver)) {
			v = apic_read(APIC_ARBPRI);
			printk(KERN_DEBUG "... APIC ARBPRI: %08x (%02x)\n", v,
			       v & APIC_ARBPRI_MASK);
		}
		v = apic_read(APIC_PROCPRI);
		printk(KERN_DEBUG "... APIC PROCPRI: %08x\n", v);
	}

	/*
	 * Remote read supported only in the 82489DX and local APIC for
	 * Pentium processors.
	 */
	if (!APIC_INTEGRATED(ver) || maxlvt == 3) {
		v = apic_read(APIC_RRR);
		printk(KERN_DEBUG "... APIC RRR: %08x\n", v);
	}

	v = apic_read(APIC_LDR);
	printk(KERN_DEBUG "... APIC LDR: %08x\n", v);
	if (!x2apic_enabled()) {
		v = apic_read(APIC_DFR);
		printk(KERN_DEBUG "... APIC DFR: %08x\n", v);
	}
	v = apic_read(APIC_SPIV);
	printk(KERN_DEBUG "... APIC SPIV: %08x\n", v);

	printk(KERN_DEBUG "... APIC ISR field:\n");
	print_APIC_bitfield(APIC_ISR);
	printk(KERN_DEBUG "... APIC TMR field:\n");
	print_APIC_bitfield(APIC_TMR);
	printk(KERN_DEBUG "... APIC IRR field:\n");
	print_APIC_bitfield(APIC_IRR);

	if (APIC_INTEGRATED(ver)) {             /* !82489DX */
		if (maxlvt > 3)         /* Due to the Pentium erratum 3AP. */
			apic_write(APIC_ESR, 0);

		v = apic_read(APIC_ESR);
		printk(KERN_DEBUG "... APIC ESR: %08x\n", v);
	}

	icr = apic_icr_read();
	printk(KERN_DEBUG "... APIC ICR: %08x\n", (u32)icr);
	printk(KERN_DEBUG "... APIC ICR2: %08x\n", (u32)(icr >> 32));

	v = apic_read(APIC_LVTT);
	printk(KERN_DEBUG "... APIC LVTT: %08x\n", v);

	if (maxlvt > 3) {                       /* PC is LVT#4. */
		v = apic_read(APIC_LVTPC);
		printk(KERN_DEBUG "... APIC LVTPC: %08x\n", v);
	}
	v = apic_read(APIC_LVT0);
	printk(KERN_DEBUG "... APIC LVT0: %08x\n", v);
	v = apic_read(APIC_LVT1);
	printk(KERN_DEBUG "... APIC LVT1: %08x\n", v);

	if (maxlvt > 2) {			/* ERR is LVT#3. */
		v = apic_read(APIC_LVTERR);
		printk(KERN_DEBUG "... APIC LVTERR: %08x\n", v);
	}

	v = apic_read(APIC_TMICT);
	printk(KERN_DEBUG "... APIC TMICT: %08x\n", v);
	v = apic_read(APIC_TMCCT);
	printk(KERN_DEBUG "... APIC TMCCT: %08x\n", v);
	v = apic_read(APIC_TDCR);
	printk(KERN_DEBUG "... APIC TDCR: %08x\n", v);
	printk("\n");
}

__apicdebuginit(void) print_all_local_APICs(void)
{
	int cpu;

	preempt_disable();
	for_each_online_cpu(cpu)
		smp_call_function_single(cpu, print_local_APIC, NULL, 1);
	preempt_enable();
}

__apicdebuginit(void) print_PIC(void)
{
	unsigned int v;
	unsigned long flags;

	if (apic_verbosity == APIC_QUIET)
		return;

	printk(KERN_DEBUG "\nprinting PIC contents\n");

	spin_lock_irqsave(&i8259A_lock, flags);

	v = inb(0xa1) << 8 | inb(0x21);
	printk(KERN_DEBUG "... PIC  IMR: %04x\n", v);

	v = inb(0xa0) << 8 | inb(0x20);
	printk(KERN_DEBUG "... PIC  IRR: %04x\n", v);

	outb(0x0b,0xa0);
	outb(0x0b,0x20);
	v = inb(0xa0) << 8 | inb(0x20);
	outb(0x0a,0xa0);
	outb(0x0a,0x20);

	spin_unlock_irqrestore(&i8259A_lock, flags);

	printk(KERN_DEBUG "... PIC  ISR: %04x\n", v);

	v = inb(0x4d1) << 8 | inb(0x4d0);
	printk(KERN_DEBUG "... PIC ELCR: %04x\n", v);
}

__apicdebuginit(int) print_all_ICs(void)
{
	print_PIC();
	print_all_local_APICs();
	print_IO_APIC();

	return 0;
}

fs_initcall(print_all_ICs);


/* Where if anywhere is the i8259 connect in external int mode */
static struct { int pin, apic; } ioapic_i8259 = { -1, -1 };

void __init enable_IO_APIC(void)
{
	union IO_APIC_reg_01 reg_01;
	int i8259_apic, i8259_pin;
	int apic;
	unsigned long flags;

#ifdef CONFIG_X86_32
	int i;
	if (!pirqs_enabled)
		for (i = 0; i < MAX_PIRQS; i++)
			pirq_entries[i] = -1;
#endif

	/*
	 * The number of IO-APIC IRQ registers (== #pins):
	 */
	for (apic = 0; apic < nr_ioapics; apic++) {
		spin_lock_irqsave(&ioapic_lock, flags);
		reg_01.raw = io_apic_read(apic, 1);
		spin_unlock_irqrestore(&ioapic_lock, flags);
		nr_ioapic_registers[apic] = reg_01.bits.entries+1;
	}
	for(apic = 0; apic < nr_ioapics; apic++) {
		int pin;
		/* See if any of the pins is in ExtINT mode */
		for (pin = 0; pin < nr_ioapic_registers[apic]; pin++) {
			struct IO_APIC_route_entry entry;
			entry = ioapic_read_entry(apic, pin);

			/* If the interrupt line is enabled and in ExtInt mode
			 * I have found the pin where the i8259 is connected.
			 */
			if ((entry.mask == 0) && (entry.delivery_mode == dest_ExtINT)) {
				ioapic_i8259.apic = apic;
				ioapic_i8259.pin  = pin;
				goto found_i8259;
			}
		}
	}
 found_i8259:
	/* Look to see what if the MP table has reported the ExtINT */
	/* If we could not find the appropriate pin by looking at the ioapic
	 * the i8259 probably is not connected the ioapic but give the
	 * mptable a chance anyway.
	 */
	i8259_pin  = find_isa_irq_pin(0, mp_ExtINT);
	i8259_apic = find_isa_irq_apic(0, mp_ExtINT);
	/* Trust the MP table if nothing is setup in the hardware */
	if ((ioapic_i8259.pin == -1) && (i8259_pin >= 0)) {
		printk(KERN_WARNING "ExtINT not setup in hardware but reported by MP table\n");
		ioapic_i8259.pin  = i8259_pin;
		ioapic_i8259.apic = i8259_apic;
	}
	/* Complain if the MP table and the hardware disagree */
	if (((ioapic_i8259.apic != i8259_apic) || (ioapic_i8259.pin != i8259_pin)) &&
		(i8259_pin >= 0) && (ioapic_i8259.pin >= 0))
	{
		printk(KERN_WARNING "ExtINT in hardware and MP table differ\n");
	}

	/*
	 * Do not trust the IO-APIC being empty at bootup
	 */
	clear_IO_APIC();
}

/*
 * Not an __init, needed by the reboot code
 */
void disable_IO_APIC(void)
{
	/*
	 * Clear the IO-APIC before rebooting:
	 */
	clear_IO_APIC();

	/*
	 * If the i8259 is routed through an IOAPIC
	 * Put that IOAPIC in virtual wire mode
	 * so legacy interrupts can be delivered.
	 */
	if (ioapic_i8259.pin != -1) {
		struct IO_APIC_route_entry entry;

		memset(&entry, 0, sizeof(entry));
		entry.mask            = 0; /* Enabled */
		entry.trigger         = 0; /* Edge */
		entry.irr             = 0;
		entry.polarity        = 0; /* High */
		entry.delivery_status = 0;
		entry.dest_mode       = 0; /* Physical */
		entry.delivery_mode   = dest_ExtINT; /* ExtInt */
		entry.vector          = 0;
		entry.dest            = read_apic_id();

		/*
		 * Add it to the IO-APIC irq-routing table:
		 */
		ioapic_write_entry(ioapic_i8259.apic, ioapic_i8259.pin, entry);
	}

	disconnect_bsp_APIC(ioapic_i8259.pin != -1);
}

#ifdef CONFIG_X86_32
/*
 * function to set the IO-APIC physical IDs based on the
 * values stored in the MPC table.
 *
 * by Matt Domsch <Matt_Domsch@dell.com>  Tue Dec 21 12:25:05 CST 1999
 */

static void __init setup_ioapic_ids_from_mpc(void)
{
	union IO_APIC_reg_00 reg_00;
	physid_mask_t phys_id_present_map;
	int apic;
	int i;
	unsigned char old_id;
	unsigned long flags;

	if (x86_quirks->setup_ioapic_ids && x86_quirks->setup_ioapic_ids())
		return;

	/*
	 * Don't check I/O APIC IDs for xAPIC systems.  They have
	 * no meaning without the serial APIC bus.
	 */
	if (!(boot_cpu_data.x86_vendor == X86_VENDOR_INTEL)
		|| APIC_XAPIC(apic_version[boot_cpu_physical_apicid]))
		return;
	/*
	 * This is broken; anything with a real cpu count has to
	 * circumvent this idiocy regardless.
	 */
	phys_id_present_map = ioapic_phys_id_map(phys_cpu_present_map);

	/*
	 * Set the IOAPIC ID to the value stored in the MPC table.
	 */
	for (apic = 0; apic < nr_ioapics; apic++) {

		/* Read the register 0 value */
		spin_lock_irqsave(&ioapic_lock, flags);
		reg_00.raw = io_apic_read(apic, 0);
		spin_unlock_irqrestore(&ioapic_lock, flags);

		old_id = mp_ioapics[apic].mp_apicid;

		if (mp_ioapics[apic].mp_apicid >= get_physical_broadcast()) {
			printk(KERN_ERR "BIOS bug, IO-APIC#%d ID is %d in the MPC table!...\n",
				apic, mp_ioapics[apic].mp_apicid);
			printk(KERN_ERR "... fixing up to %d. (tell your hw vendor)\n",
				reg_00.bits.ID);
			mp_ioapics[apic].mp_apicid = reg_00.bits.ID;
		}

		/*
		 * Sanity check, is the ID really free? Every APIC in a
		 * system must have a unique ID or we get lots of nice
		 * 'stuck on smp_invalidate_needed IPI wait' messages.
		 */
		if (check_apicid_used(phys_id_present_map,
					mp_ioapics[apic].mp_apicid)) {
			printk(KERN_ERR "BIOS bug, IO-APIC#%d ID %d is already used!...\n",
				apic, mp_ioapics[apic].mp_apicid);
			for (i = 0; i < get_physical_broadcast(); i++)
				if (!physid_isset(i, phys_id_present_map))
					break;
			if (i >= get_physical_broadcast())
				panic("Max APIC ID exceeded!\n");
			printk(KERN_ERR "... fixing up to %d. (tell your hw vendor)\n",
				i);
			physid_set(i, phys_id_present_map);
			mp_ioapics[apic].mp_apicid = i;
		} else {
			physid_mask_t tmp;
			tmp = apicid_to_cpu_present(mp_ioapics[apic].mp_apicid);
			apic_printk(APIC_VERBOSE, "Setting %d in the "
					"phys_id_present_map\n",
					mp_ioapics[apic].mp_apicid);
			physids_or(phys_id_present_map, phys_id_present_map, tmp);
		}


		/*
		 * We need to adjust the IRQ routing table
		 * if the ID changed.
		 */
		if (old_id != mp_ioapics[apic].mp_apicid)
			for (i = 0; i < mp_irq_entries; i++)
				if (mp_irqs[i].mp_dstapic == old_id)
					mp_irqs[i].mp_dstapic
						= mp_ioapics[apic].mp_apicid;

		/*
		 * Read the right value from the MPC table and
		 * write it into the ID register.
		 */
		apic_printk(APIC_VERBOSE, KERN_INFO
			"...changing IO-APIC physical APIC ID to %d ...",
			mp_ioapics[apic].mp_apicid);

		reg_00.bits.ID = mp_ioapics[apic].mp_apicid;
		spin_lock_irqsave(&ioapic_lock, flags);
		io_apic_write(apic, 0, reg_00.raw);
		spin_unlock_irqrestore(&ioapic_lock, flags);

		/*
		 * Sanity check
		 */
		spin_lock_irqsave(&ioapic_lock, flags);
		reg_00.raw = io_apic_read(apic, 0);
		spin_unlock_irqrestore(&ioapic_lock, flags);
		if (reg_00.bits.ID != mp_ioapics[apic].mp_apicid)
			printk("could not set ID!\n");
		else
			apic_printk(APIC_VERBOSE, " ok.\n");
	}
}
#endif

int no_timer_check __initdata;

static int __init notimercheck(char *s)
{
	no_timer_check = 1;
	return 1;
}
__setup("no_timer_check", notimercheck);

/*
 * There is a nasty bug in some older SMP boards, their mptable lies
 * about the timer IRQ. We do the following to work around the situation:
 *
 *	- timer IRQ defaults to IO-APIC IRQ
 *	- if this function detects that timer IRQs are defunct, then we fall
 *	  back to ISA timer IRQs
 */
static int __init timer_irq_works(void)
{
	unsigned long t1 = jiffies;
	unsigned long flags;

	if (no_timer_check)
		return 1;

	local_save_flags(flags);
	local_irq_enable();
	/* Let ten ticks pass... */
	mdelay((10 * 1000) / HZ);
	local_irq_restore(flags);

	/*
	 * Expect a few ticks at least, to be sure some possible
	 * glue logic does not lock up after one or two first
	 * ticks in a non-ExtINT mode.  Also the local APIC
	 * might have cached one ExtINT interrupt.  Finally, at
	 * least one tick may be lost due to delays.
	 */

	/* jiffies wrap? */
	if (time_after(jiffies, t1 + 4))
		return 1;
	return 0;
}

/*
 * In the SMP+IOAPIC case it might happen that there are an unspecified
 * number of pending IRQ events unhandled. These cases are very rare,
 * so we 'resend' these IRQs via IPIs, to the same CPU. It's much
 * better to do it this way as thus we do not have to be aware of
 * 'pending' interrupts in the IRQ path, except at this point.
 */
/*
 * Edge triggered needs to resend any interrupt
 * that was delayed but this is now handled in the device
 * independent code.
 */

/*
 * Starting up a edge-triggered IO-APIC interrupt is
 * nasty - we need to make sure that we get the edge.
 * If it is already asserted for some reason, we need
 * return 1 to indicate that is was pending.
 *
 * This is not complete - we should be able to fake
 * an edge even if it isn't on the 8259A...
 */

static unsigned int startup_ioapic_irq(unsigned int irq)
{
	int was_pending = 0;
	unsigned long flags;
	struct irq_cfg *cfg;

	spin_lock_irqsave(&ioapic_lock, flags);
	if (irq < NR_IRQS_LEGACY) {
		disable_8259A_irq(irq);
		if (i8259A_irq_pending(irq))
			was_pending = 1;
	}
	cfg = irq_cfg(irq);
	__unmask_IO_APIC_irq(cfg);
	spin_unlock_irqrestore(&ioapic_lock, flags);

	return was_pending;
}

#ifdef CONFIG_X86_64
static int ioapic_retrigger_irq(unsigned int irq)
{

	struct irq_cfg *cfg = irq_cfg(irq);
	unsigned long flags;

	spin_lock_irqsave(&vector_lock, flags);
	send_IPI_mask(cpumask_of(cpumask_first(cfg->domain)), cfg->vector);
	spin_unlock_irqrestore(&vector_lock, flags);

	return 1;
}
#else
static int ioapic_retrigger_irq(unsigned int irq)
{
	send_IPI_self(irq_cfg(irq)->vector);

	return 1;
}
#endif

/*
 * Level and edge triggered IO-APIC interrupts need different handling,
 * so we use two separate IRQ descriptors. Edge triggered IRQs can be
 * handled with the level-triggered descriptor, but that one has slightly
 * more overhead. Level-triggered interrupts cannot be handled with the
 * edge-triggered handler, without risking IRQ storms and other ugly
 * races.
 */

#ifdef CONFIG_SMP

#ifdef CONFIG_INTR_REMAP
static void ir_irq_migration(struct work_struct *work);

static DECLARE_DELAYED_WORK(ir_migration_work, ir_irq_migration);

/*
 * Migrate the IO-APIC irq in the presence of intr-remapping.
 *
 * For edge triggered, irq migration is a simple atomic update(of vector
 * and cpu destination) of IRTE and flush the hardware cache.
 *
 * For level triggered, we need to modify the io-apic RTE aswell with the update
 * vector information, along with modifying IRTE with vector and destination.
 * So irq migration for level triggered is little  bit more complex compared to
 * edge triggered migration. But the good news is, we use the same algorithm
 * for level triggered migration as we have today, only difference being,
 * we now initiate the irq migration from process context instead of the
 * interrupt context.
 *
 * In future, when we do a directed EOI (combined with cpu EOI broadcast
 * suppression) to the IO-APIC, level triggered irq migration will also be
 * as simple as edge triggered migration and we can do the irq migration
 * with a simple atomic update to IO-APIC RTE.
 */
static void
migrate_ioapic_irq_desc(struct irq_desc *desc, const struct cpumask *mask)
{
	struct irq_cfg *cfg;
	struct irte irte;
	int modify_ioapic_rte;
	unsigned int dest;
	unsigned long flags;
	unsigned int irq;

	if (!cpumask_intersects(mask, cpu_online_mask))
		return;

	irq = desc->irq;
	if (get_irte(irq, &irte))
		return;

	cfg = desc->chip_data;
	if (assign_irq_vector(irq, cfg, mask))
		return;

	set_extra_move_desc(desc, mask);

	dest = cpu_mask_to_apicid_and(cfg->domain, mask);

	modify_ioapic_rte = desc->status & IRQ_LEVEL;
	if (modify_ioapic_rte) {
		spin_lock_irqsave(&ioapic_lock, flags);
		__target_IO_APIC_irq(irq, dest, cfg);
		spin_unlock_irqrestore(&ioapic_lock, flags);
	}

	irte.vector = cfg->vector;
	irte.dest_id = IRTE_DEST(dest);

	/*
	 * Modified the IRTE and flushes the Interrupt entry cache.
	 */
	modify_irte(irq, &irte);

	if (cfg->move_in_progress)
		send_cleanup_vector(cfg);

	cpumask_copy(&desc->affinity, mask);
}

static int migrate_irq_remapped_level_desc(struct irq_desc *desc)
{
	int ret = -1;
	struct irq_cfg *cfg = desc->chip_data;

	mask_IO_APIC_irq_desc(desc);

	if (io_apic_level_ack_pending(cfg)) {
		/*
		 * Interrupt in progress. Migrating irq now will change the
		 * vector information in the IO-APIC RTE and that will confuse
		 * the EOI broadcast performed by cpu.
		 * So, delay the irq migration to the next instance.
		 */
		schedule_delayed_work(&ir_migration_work, 1);
		goto unmask;
	}

	/* everthing is clear. we have right of way */
	migrate_ioapic_irq_desc(desc, &desc->pending_mask);

	ret = 0;
	desc->status &= ~IRQ_MOVE_PENDING;
	cpumask_clear(&desc->pending_mask);

unmask:
	unmask_IO_APIC_irq_desc(desc);

	return ret;
}

static void ir_irq_migration(struct work_struct *work)
{
	unsigned int irq;
	struct irq_desc *desc;

	for_each_irq_desc(irq, desc) {
		if (desc->status & IRQ_MOVE_PENDING) {
			unsigned long flags;

			spin_lock_irqsave(&desc->lock, flags);
			if (!desc->chip->set_affinity ||
			    !(desc->status & IRQ_MOVE_PENDING)) {
				desc->status &= ~IRQ_MOVE_PENDING;
				spin_unlock_irqrestore(&desc->lock, flags);
				continue;
			}

			desc->chip->set_affinity(irq, &desc->pending_mask);
			spin_unlock_irqrestore(&desc->lock, flags);
		}
	}
}

/*
 * Migrates the IRQ destination in the process context.
 */
static void set_ir_ioapic_affinity_irq_desc(struct irq_desc *desc,
					    const struct cpumask *mask)
{
	if (desc->status & IRQ_LEVEL) {
		desc->status |= IRQ_MOVE_PENDING;
		cpumask_copy(&desc->pending_mask, mask);
		migrate_irq_remapped_level_desc(desc);
		return;
	}

	migrate_ioapic_irq_desc(desc, mask);
}
static void set_ir_ioapic_affinity_irq(unsigned int irq,
				       const struct cpumask *mask)
{
	struct irq_desc *desc = irq_to_desc(irq);

	set_ir_ioapic_affinity_irq_desc(desc, mask);
}
#endif

asmlinkage void smp_irq_move_cleanup_interrupt(void)
{
	unsigned vector, me;

	ack_APIC_irq();
	exit_idle();
	irq_enter();

	me = smp_processor_id();
	for (vector = FIRST_EXTERNAL_VECTOR; vector < NR_VECTORS; vector++) {
		unsigned int irq;
		struct irq_desc *desc;
		struct irq_cfg *cfg;
		irq = __get_cpu_var(vector_irq)[vector];

		if (irq == -1)
			continue;

		desc = irq_to_desc(irq);
		if (!desc)
			continue;

		cfg = irq_cfg(irq);
		spin_lock(&desc->lock);
		if (!cfg->move_cleanup_count)
			goto unlock;

		if (vector == cfg->vector && cpumask_test_cpu(me, cfg->domain))
			goto unlock;

		__get_cpu_var(vector_irq)[vector] = -1;
		cfg->move_cleanup_count--;
unlock:
		spin_unlock(&desc->lock);
	}

	irq_exit();
}

static void irq_complete_move(struct irq_desc **descp)
{
	struct irq_desc *desc = *descp;
	struct irq_cfg *cfg = desc->chip_data;
	unsigned vector, me;

	if (likely(!cfg->move_in_progress)) {
#ifdef CONFIG_NUMA_MIGRATE_IRQ_DESC
		if (likely(!cfg->move_desc_pending))
			return;

		/* domain has not changed, but affinity did */
		me = smp_processor_id();
		if (cpu_isset(me, desc->affinity)) {
			*descp = desc = move_irq_desc(desc, me);
			/* get the new one */
			cfg = desc->chip_data;
			cfg->move_desc_pending = 0;
		}
#endif
		return;
	}

	vector = ~get_irq_regs()->orig_ax;
	me = smp_processor_id();
#ifdef CONFIG_NUMA_MIGRATE_IRQ_DESC
		*descp = desc = move_irq_desc(desc, me);
		/* get the new one */
		cfg = desc->chip_data;
#endif

	if (vector == cfg->vector && cpumask_test_cpu(me, cfg->domain))
		send_cleanup_vector(cfg);
}
#else
static inline void irq_complete_move(struct irq_desc **descp) {}
#endif

#ifdef CONFIG_INTR_REMAP
static void ack_x2apic_level(unsigned int irq)
{
	ack_x2APIC_irq();
}

static void ack_x2apic_edge(unsigned int irq)
{
	ack_x2APIC_irq();
}

#endif

static void ack_apic_edge(unsigned int irq)
{
	struct irq_desc *desc = irq_to_desc(irq);

	irq_complete_move(&desc);
	move_native_irq(irq);
	ack_APIC_irq();
}

atomic_t irq_mis_count;

static void ack_apic_level(unsigned int irq)
{
	struct irq_desc *desc = irq_to_desc(irq);

#ifdef CONFIG_X86_32
	unsigned long v;
	int i;
#endif
	struct irq_cfg *cfg;
	int do_unmask_irq = 0;

	irq_complete_move(&desc);
#ifdef CONFIG_GENERIC_PENDING_IRQ
	/* If we are moving the irq we need to mask it */
	if (unlikely(desc->status & IRQ_MOVE_PENDING)) {
		do_unmask_irq = 1;
		mask_IO_APIC_irq_desc(desc);
	}
#endif

#ifdef CONFIG_X86_32
	/*
	* It appears there is an erratum which affects at least version 0x11
	* of I/O APIC (that's the 82093AA and cores integrated into various
	* chipsets).  Under certain conditions a level-triggered interrupt is
	* erroneously delivered as edge-triggered one but the respective IRR
	* bit gets set nevertheless.  As a result the I/O unit expects an EOI
	* message but it will never arrive and further interrupts are blocked
	* from the source.  The exact reason is so far unknown, but the
	* phenomenon was observed when two consecutive interrupt requests
	* from a given source get delivered to the same CPU and the source is
	* temporarily disabled in between.
	*
	* A workaround is to simulate an EOI message manually.  We achieve it
	* by setting the trigger mode to edge and then to level when the edge
	* trigger mode gets detected in the TMR of a local APIC for a
	* level-triggered interrupt.  We mask the source for the time of the
	* operation to prevent an edge-triggered interrupt escaping meanwhile.
	* The idea is from Manfred Spraul.  --macro
	*/
	cfg = desc->chip_data;
	i = cfg->vector;

	v = apic_read(APIC_TMR + ((i & ~0x1f) >> 1));
#endif

	/*
	 * We must acknowledge the irq before we move it or the acknowledge will
	 * not propagate properly.
	 */
	ack_APIC_irq();

	/* Now we can move and renable the irq */
	if (unlikely(do_unmask_irq)) {
		/* Only migrate the irq if the ack has been received.
		 *
		 * On rare occasions the broadcast level triggered ack gets
		 * delayed going to ioapics, and if we reprogram the
		 * vector while Remote IRR is still set the irq will never
		 * fire again.
		 *
		 * To prevent this scenario we read the Remote IRR bit
		 * of the ioapic.  This has two effects.
		 * - On any sane system the read of the ioapic will
		 *   flush writes (and acks) going to the ioapic from
		 *   this cpu.
		 * - We get to see if the ACK has actually been delivered.
		 *
		 * Based on failed experiments of reprogramming the
		 * ioapic entry from outside of irq context starting
		 * with masking the ioapic entry and then polling until
		 * Remote IRR was clear before reprogramming the
		 * ioapic I don't trust the Remote IRR bit to be
		 * completey accurate.
		 *
		 * However there appears to be no other way to plug
		 * this race, so if the Remote IRR bit is not
		 * accurate and is causing problems then it is a hardware bug
		 * and you can go talk to the chipset vendor about it.
		 */
		cfg = desc->chip_data;
		if (!io_apic_level_ack_pending(cfg))
			move_masked_irq(irq);
		unmask_IO_APIC_irq_desc(desc);
	}

#ifdef CONFIG_X86_32
	if (!(v & (1 << (i & 0x1f)))) {
		atomic_inc(&irq_mis_count);
		spin_lock(&ioapic_lock);
		__mask_and_edge_IO_APIC_irq(cfg);
		__unmask_and_level_IO_APIC_irq(cfg);
		spin_unlock(&ioapic_lock);
	}
#endif
}

static struct irq_chip ioapic_chip __read_mostly = {
	.name		= "IO-APIC",
	.startup	= startup_ioapic_irq,
	.mask		= mask_IO_APIC_irq,
	.unmask		= unmask_IO_APIC_irq,
	.ack		= ack_apic_edge,
	.eoi		= ack_apic_level,
#ifdef CONFIG_SMP
	.set_affinity	= set_ioapic_affinity_irq,
#endif
	.retrigger	= ioapic_retrigger_irq,
};

#ifdef CONFIG_INTR_REMAP
static struct irq_chip ir_ioapic_chip __read_mostly = {
	.name		= "IR-IO-APIC",
	.startup	= startup_ioapic_irq,
	.mask		= mask_IO_APIC_irq,
	.unmask		= unmask_IO_APIC_irq,
	.ack		= ack_x2apic_edge,
	.eoi		= ack_x2apic_level,
#ifdef CONFIG_SMP
	.set_affinity	= set_ir_ioapic_affinity_irq,
#endif
	.retrigger	= ioapic_retrigger_irq,
};
#endif

static inline void init_IO_APIC_traps(void)
{
	int irq;
	struct irq_desc *desc;
	struct irq_cfg *cfg;

	/*
	 * NOTE! The local APIC isn't very good at handling
	 * multiple interrupts at the same interrupt level.
	 * As the interrupt level is determined by taking the
	 * vector number and shifting that right by 4, we
	 * want to spread these out a bit so that they don't
	 * all fall in the same interrupt level.
	 *
	 * Also, we've got to be careful not to trash gate
	 * 0x80, because int 0x80 is hm, kind of importantish. ;)
	 */
	for_each_irq_desc(irq, desc) {
		cfg = desc->chip_data;
		if (IO_APIC_IRQ(irq) && cfg && !cfg->vector) {
			/*
			 * Hmm.. We don't have an entry for this,
			 * so default to an old-fashioned 8259
			 * interrupt if we can..
			 */
			if (irq < NR_IRQS_LEGACY)
				make_8259A_irq(irq);
			else
				/* Strange. Oh, well.. */
				desc->chip = &no_irq_chip;
		}
	}
}

/*
 * The local APIC irq-chip implementation:
 */

static void mask_lapic_irq(unsigned int irq)
{
	unsigned long v;

	v = apic_read(APIC_LVT0);
	apic_write(APIC_LVT0, v | APIC_LVT_MASKED);
}

static void unmask_lapic_irq(unsigned int irq)
{
	unsigned long v;

	v = apic_read(APIC_LVT0);
	apic_write(APIC_LVT0, v & ~APIC_LVT_MASKED);
}

static void ack_lapic_irq(unsigned int irq)
{
	ack_APIC_irq();
}

static struct irq_chip lapic_chip __read_mostly = {
	.name		= "local-APIC",
	.mask		= mask_lapic_irq,
	.unmask		= unmask_lapic_irq,
	.ack		= ack_lapic_irq,
};

static void lapic_register_intr(int irq, struct irq_desc *desc)
{
	desc->status &= ~IRQ_LEVEL;
	set_irq_chip_and_handler_name(irq, &lapic_chip, handle_edge_irq,
				      "edge");
}

static void __init setup_nmi(void)
{
	/*
	 * Dirty trick to enable the NMI watchdog ...
	 * We put the 8259A master into AEOI mode and
	 * unmask on all local APICs LVT0 as NMI.
	 *
	 * The idea to use the 8259A in AEOI mode ('8259A Virtual Wire')
	 * is from Maciej W. Rozycki - so we do not have to EOI from
	 * the NMI handler or the timer interrupt.
	 */
	apic_printk(APIC_VERBOSE, KERN_INFO "activating NMI Watchdog ...");

	enable_NMI_through_LVT0();

	apic_printk(APIC_VERBOSE, " done.\n");
}

/*
 * This looks a bit hackish but it's about the only one way of sending
 * a few INTA cycles to 8259As and any associated glue logic.  ICR does
 * not support the ExtINT mode, unfortunately.  We need to send these
 * cycles as some i82489DX-based boards have glue logic that keeps the
 * 8259A interrupt line asserted until INTA.  --macro
 */
static inline void __init unlock_ExtINT_logic(void)
{
	int apic, pin, i;
	struct IO_APIC_route_entry entry0, entry1;
	unsigned char save_control, save_freq_select;

	pin  = find_isa_irq_pin(8, mp_INT);
	if (pin == -1) {
		WARN_ON_ONCE(1);
		return;
	}
	apic = find_isa_irq_apic(8, mp_INT);
	if (apic == -1) {
		WARN_ON_ONCE(1);
		return;
	}

	entry0 = ioapic_read_entry(apic, pin);
	clear_IO_APIC_pin(apic, pin);

	memset(&entry1, 0, sizeof(entry1));

	entry1.dest_mode = 0;			/* physical delivery */
	entry1.mask = 0;			/* unmask IRQ now */
	entry1.dest = hard_smp_processor_id();
	entry1.delivery_mode = dest_ExtINT;
	entry1.polarity = entry0.polarity;
	entry1.trigger = 0;
	entry1.vector = 0;

	ioapic_write_entry(apic, pin, entry1);

	save_control = CMOS_READ(RTC_CONTROL);
	save_freq_select = CMOS_READ(RTC_FREQ_SELECT);
	CMOS_WRITE((save_freq_select & ~RTC_RATE_SELECT) | 0x6,
		   RTC_FREQ_SELECT);
	CMOS_WRITE(save_control | RTC_PIE, RTC_CONTROL);

	i = 100;
	while (i-- > 0) {
		mdelay(10);
		if ((CMOS_READ(RTC_INTR_FLAGS) & RTC_PF) == RTC_PF)
			i -= 10;
	}

	CMOS_WRITE(save_control, RTC_CONTROL);
	CMOS_WRITE(save_freq_select, RTC_FREQ_SELECT);
	clear_IO_APIC_pin(apic, pin);

	ioapic_write_entry(apic, pin, entry0);
}

static int disable_timer_pin_1 __initdata;
/* Actually the next is obsolete, but keep it for paranoid reasons -AK */
static int __init disable_timer_pin_setup(char *arg)
{
	disable_timer_pin_1 = 1;
	return 0;
}
early_param("disable_timer_pin_1", disable_timer_pin_setup);

int timer_through_8259 __initdata;

/*
 * This code may look a bit paranoid, but it's supposed to cooperate with
 * a wide range of boards and BIOS bugs.  Fortunately only the timer IRQ
 * is so screwy.  Thanks to Brian Perkins for testing/hacking this beast
 * fanatically on his truly buggy board.
 *
 * FIXME: really need to revamp this for all platforms.
 */
static inline void __init check_timer(void)
{
	struct irq_desc *desc = irq_to_desc(0);
	struct irq_cfg *cfg = desc->chip_data;
	int cpu = boot_cpu_id;
	int apic1, pin1, apic2, pin2;
	unsigned long flags;
	unsigned int ver;
	int no_pin1 = 0;

	local_irq_save(flags);

	ver = apic_read(APIC_LVR);
	ver = GET_APIC_VERSION(ver);

	/*
	 * get/set the timer IRQ vector:
	 */
	disable_8259A_irq(0);
	assign_irq_vector(0, cfg, TARGET_CPUS);

	/*
	 * As IRQ0 is to be enabled in the 8259A, the virtual
	 * wire has to be disabled in the local APIC.  Also
	 * timer interrupts need to be acknowledged manually in
	 * the 8259A for the i82489DX when using the NMI
	 * watchdog as that APIC treats NMIs as level-triggered.
	 * The AEOI mode will finish them in the 8259A
	 * automatically.
	 */
	apic_write(APIC_LVT0, APIC_LVT_MASKED | APIC_DM_EXTINT);
	init_8259A(1);
#ifdef CONFIG_X86_32
	timer_ack = (nmi_watchdog == NMI_IO_APIC && !APIC_INTEGRATED(ver));
#endif

	pin1  = find_isa_irq_pin(0, mp_INT);
	apic1 = find_isa_irq_apic(0, mp_INT);
	pin2  = ioapic_i8259.pin;
	apic2 = ioapic_i8259.apic;

	apic_printk(APIC_QUIET, KERN_INFO "..TIMER: vector=0x%02X "
		    "apic1=%d pin1=%d apic2=%d pin2=%d\n",
		    cfg->vector, apic1, pin1, apic2, pin2);

	/*
	 * Some BIOS writers are clueless and report the ExtINTA
	 * I/O APIC input from the cascaded 8259A as the timer
	 * interrupt input.  So just in case, if only one pin
	 * was found above, try it both directly and through the
	 * 8259A.
	 */
	if (pin1 == -1) {
#ifdef CONFIG_INTR_REMAP
		if (intr_remapping_enabled)
			panic("BIOS bug: timer not connected to IO-APIC");
#endif
		pin1 = pin2;
		apic1 = apic2;
		no_pin1 = 1;
	} else if (pin2 == -1) {
		pin2 = pin1;
		apic2 = apic1;
	}

	if (pin1 != -1) {
		/*
		 * Ok, does IRQ0 through the IOAPIC work?
		 */
		if (no_pin1) {
			add_pin_to_irq_cpu(cfg, cpu, apic1, pin1);
			setup_timer_IRQ0_pin(apic1, pin1, cfg->vector);
		}
		unmask_IO_APIC_irq_desc(desc);
		if (timer_irq_works()) {
			if (nmi_watchdog == NMI_IO_APIC) {
				setup_nmi();
				enable_8259A_irq(0);
			}
			if (disable_timer_pin_1 > 0)
				clear_IO_APIC_pin(0, pin1);
			goto out;
		}
#ifdef CONFIG_INTR_REMAP
		if (intr_remapping_enabled)
			panic("timer doesn't work through Interrupt-remapped IO-APIC");
#endif
		clear_IO_APIC_pin(apic1, pin1);
		if (!no_pin1)
			apic_printk(APIC_QUIET, KERN_ERR "..MP-BIOS bug: "
				    "8254 timer not connected to IO-APIC\n");

		apic_printk(APIC_QUIET, KERN_INFO "...trying to set up timer "
			    "(IRQ0) through the 8259A ...\n");
		apic_printk(APIC_QUIET, KERN_INFO
			    "..... (found apic %d pin %d) ...\n", apic2, pin2);
		/*
		 * legacy devices should be connected to IO APIC #0
		 */
		replace_pin_at_irq_cpu(cfg, cpu, apic1, pin1, apic2, pin2);
		setup_timer_IRQ0_pin(apic2, pin2, cfg->vector);
		unmask_IO_APIC_irq_desc(desc);
		enable_8259A_irq(0);
		if (timer_irq_works()) {
			apic_printk(APIC_QUIET, KERN_INFO "....... works.\n");
			timer_through_8259 = 1;
			if (nmi_watchdog == NMI_IO_APIC) {
				disable_8259A_irq(0);
				setup_nmi();
				enable_8259A_irq(0);
			}
			goto out;
		}
		/*
		 * Cleanup, just in case ...
		 */
		disable_8259A_irq(0);
		clear_IO_APIC_pin(apic2, pin2);
		apic_printk(APIC_QUIET, KERN_INFO "....... failed.\n");
	}

	if (nmi_watchdog == NMI_IO_APIC) {
		apic_printk(APIC_QUIET, KERN_WARNING "timer doesn't work "
			    "through the IO-APIC - disabling NMI Watchdog!\n");
		nmi_watchdog = NMI_NONE;
	}
#ifdef CONFIG_X86_32
	timer_ack = 0;
#endif

	apic_printk(APIC_QUIET, KERN_INFO
		    "...trying to set up timer as Virtual Wire IRQ...\n");

	lapic_register_intr(0, desc);
	apic_write(APIC_LVT0, APIC_DM_FIXED | cfg->vector);	/* Fixed mode */
	enable_8259A_irq(0);

	if (timer_irq_works()) {
		apic_printk(APIC_QUIET, KERN_INFO "..... works.\n");
		goto out;
	}
	disable_8259A_irq(0);
	apic_write(APIC_LVT0, APIC_LVT_MASKED | APIC_DM_FIXED | cfg->vector);
	apic_printk(APIC_QUIET, KERN_INFO "..... failed.\n");

	apic_printk(APIC_QUIET, KERN_INFO
		    "...trying to set up timer as ExtINT IRQ...\n");

	init_8259A(0);
	make_8259A_irq(0);
	apic_write(APIC_LVT0, APIC_DM_EXTINT);

	unlock_ExtINT_logic();

	if (timer_irq_works()) {
		apic_printk(APIC_QUIET, KERN_INFO "..... works.\n");
		goto out;
	}
	apic_printk(APIC_QUIET, KERN_INFO "..... failed :(.\n");
	panic("IO-APIC + timer doesn't work!  Boot with apic=debug and send a "
		"report.  Then try booting with the 'noapic' option.\n");
out:
	local_irq_restore(flags);
}

/*
 * Traditionally ISA IRQ2 is the cascade IRQ, and is not available
 * to devices.  However there may be an I/O APIC pin available for
 * this interrupt regardless.  The pin may be left unconnected, but
 * typically it will be reused as an ExtINT cascade interrupt for
 * the master 8259A.  In the MPS case such a pin will normally be
 * reported as an ExtINT interrupt in the MP table.  With ACPI
 * there is no provision for ExtINT interrupts, and in the absence
 * of an override it would be treated as an ordinary ISA I/O APIC
 * interrupt, that is edge-triggered and unmasked by default.  We
 * used to do this, but it caused problems on some systems because
 * of the NMI watchdog and sometimes IRQ0 of the 8254 timer using
 * the same ExtINT cascade interrupt to drive the local APIC of the
 * bootstrap processor.  Therefore we refrain from routing IRQ2 to
 * the I/O APIC in all cases now.  No actual device should request
 * it anyway.  --macro
 */
#define PIC_IRQS	(1 << PIC_CASCADE_IR)

void __init setup_IO_APIC(void)
{

#ifdef CONFIG_X86_32
	enable_IO_APIC();
#else
	/*
	 * calling enable_IO_APIC() is moved to setup_local_APIC for BP
	 */
#endif

	io_apic_irqs = ~PIC_IRQS;

	apic_printk(APIC_VERBOSE, "ENABLING IO-APIC IRQs\n");
	/*
         * Set up IO-APIC IRQ routing.
         */
#ifdef CONFIG_X86_32
	if (!acpi_ioapic)
		setup_ioapic_ids_from_mpc();
#endif
	sync_Arb_IDs();
	setup_IO_APIC_irqs();
	init_IO_APIC_traps();
	check_timer();
}

/*
 *      Called after all the initialization is done. If we didnt find any
 *      APIC bugs then we can allow the modify fast path
 */

static int __init io_apic_bug_finalize(void)
{
	if (sis_apic_bug == -1)
		sis_apic_bug = 0;
	return 0;
}

late_initcall(io_apic_bug_finalize);

struct sysfs_ioapic_data {
	struct sys_device dev;
	struct IO_APIC_route_entry entry[0];
};
static struct sysfs_ioapic_data * mp_ioapic_data[MAX_IO_APICS];

static int ioapic_suspend(struct sys_device *dev, pm_message_t state)
{
	struct IO_APIC_route_entry *entry;
	struct sysfs_ioapic_data *data;
	int i;

	data = container_of(dev, struct sysfs_ioapic_data, dev);
	entry = data->entry;
	for (i = 0; i < nr_ioapic_registers[dev->id]; i ++, entry ++ )
		*entry = ioapic_read_entry(dev->id, i);

	return 0;
}

static int ioapic_resume(struct sys_device *dev)
{
	struct IO_APIC_route_entry *entry;
	struct sysfs_ioapic_data *data;
	unsigned long flags;
	union IO_APIC_reg_00 reg_00;
	int i;

	data = container_of(dev, struct sysfs_ioapic_data, dev);
	entry = data->entry;

	spin_lock_irqsave(&ioapic_lock, flags);
	reg_00.raw = io_apic_read(dev->id, 0);
	if (reg_00.bits.ID != mp_ioapics[dev->id].mp_apicid) {
		reg_00.bits.ID = mp_ioapics[dev->id].mp_apicid;
		io_apic_write(dev->id, 0, reg_00.raw);
	}
	spin_unlock_irqrestore(&ioapic_lock, flags);
	for (i = 0; i < nr_ioapic_registers[dev->id]; i++)
		ioapic_write_entry(dev->id, i, entry[i]);

	return 0;
}

static struct sysdev_class ioapic_sysdev_class = {
	.name = "ioapic",
	.suspend = ioapic_suspend,
	.resume = ioapic_resume,
};

static int __init ioapic_init_sysfs(void)
{
	struct sys_device * dev;
	int i, size, error;

	error = sysdev_class_register(&ioapic_sysdev_class);
	if (error)
		return error;

	for (i = 0; i < nr_ioapics; i++ ) {
		size = sizeof(struct sys_device) + nr_ioapic_registers[i]
			* sizeof(struct IO_APIC_route_entry);
		mp_ioapic_data[i] = kzalloc(size, GFP_KERNEL);
		if (!mp_ioapic_data[i]) {
			printk(KERN_ERR "Can't suspend/resume IOAPIC %d\n", i);
			continue;
		}
		dev = &mp_ioapic_data[i]->dev;
		dev->id = i;
		dev->cls = &ioapic_sysdev_class;
		error = sysdev_register(dev);
		if (error) {
			kfree(mp_ioapic_data[i]);
			mp_ioapic_data[i] = NULL;
			printk(KERN_ERR "Can't suspend/resume IOAPIC %d\n", i);
			continue;
		}
	}

	return 0;
}

device_initcall(ioapic_init_sysfs);

/*
 * Dynamic irq allocate and deallocation
 */
unsigned int create_irq_nr(unsigned int irq_want)
{
	/* Allocate an unused irq */
	unsigned int irq;
	unsigned int new;
	unsigned long flags;
	struct irq_cfg *cfg_new = NULL;
	int cpu = boot_cpu_id;
	struct irq_desc *desc_new = NULL;

	irq = 0;
	spin_lock_irqsave(&vector_lock, flags);
	for (new = irq_want; new < NR_IRQS; new++) {
		if (platform_legacy_irq(new))
			continue;

		desc_new = irq_to_desc_alloc_cpu(new, cpu);
		if (!desc_new) {
			printk(KERN_INFO "can not get irq_desc for %d\n", new);
			continue;
		}
		cfg_new = desc_new->chip_data;

		if (cfg_new->vector != 0)
			continue;
		if (__assign_irq_vector(new, cfg_new, TARGET_CPUS) == 0)
			irq = new;
		break;
	}
	spin_unlock_irqrestore(&vector_lock, flags);

	if (irq > 0) {
		dynamic_irq_init(irq);
		/* restore it, in case dynamic_irq_init clear it */
		if (desc_new)
			desc_new->chip_data = cfg_new;
	}
	return irq;
}

static int nr_irqs_gsi = NR_IRQS_LEGACY;
int create_irq(void)
{
	unsigned int irq_want;
	int irq;

	irq_want = nr_irqs_gsi;
	irq = create_irq_nr(irq_want);

	if (irq == 0)
		irq = -1;

	return irq;
}

void destroy_irq(unsigned int irq)
{
	unsigned long flags;
	struct irq_cfg *cfg;
	struct irq_desc *desc;

	/* store it, in case dynamic_irq_cleanup clear it */
	desc = irq_to_desc(irq);
	cfg = desc->chip_data;
	dynamic_irq_cleanup(irq);
	/* connect back irq_cfg */
	if (desc)
		desc->chip_data = cfg;

#ifdef CONFIG_INTR_REMAP
	free_irte(irq);
#endif
	spin_lock_irqsave(&vector_lock, flags);
	__clear_irq_vector(irq, cfg);
	spin_unlock_irqrestore(&vector_lock, flags);
}

/*
 * MSI message composition
 */
#ifdef CONFIG_PCI_MSI
static int msi_compose_msg(struct pci_dev *pdev, unsigned int irq, struct msi_msg *msg)
{
	struct irq_cfg *cfg;
	int err;
	unsigned dest;

	cfg = irq_cfg(irq);
	err = assign_irq_vector(irq, cfg, TARGET_CPUS);
	if (err)
		return err;

	dest = cpu_mask_to_apicid_and(cfg->domain, TARGET_CPUS);

#ifdef CONFIG_INTR_REMAP
	if (irq_remapped(irq)) {
		struct irte irte;
		int ir_index;
		u16 sub_handle;

		ir_index = map_irq_to_irte_handle(irq, &sub_handle);
		BUG_ON(ir_index == -1);

		memset (&irte, 0, sizeof(irte));

		irte.present = 1;
		irte.dst_mode = INT_DEST_MODE;
		irte.trigger_mode = 0; /* edge */
		irte.dlvry_mode = INT_DELIVERY_MODE;
		irte.vector = cfg->vector;
		irte.dest_id = IRTE_DEST(dest);

		modify_irte(irq, &irte);

		msg->address_hi = MSI_ADDR_BASE_HI;
		msg->data = sub_handle;
		msg->address_lo = MSI_ADDR_BASE_LO | MSI_ADDR_IR_EXT_INT |
				  MSI_ADDR_IR_SHV |
				  MSI_ADDR_IR_INDEX1(ir_index) |
				  MSI_ADDR_IR_INDEX2(ir_index);
	} else
#endif
	{
		msg->address_hi = MSI_ADDR_BASE_HI;
		msg->address_lo =
			MSI_ADDR_BASE_LO |
			((INT_DEST_MODE == 0) ?
				MSI_ADDR_DEST_MODE_PHYSICAL:
				MSI_ADDR_DEST_MODE_LOGICAL) |
			((INT_DELIVERY_MODE != dest_LowestPrio) ?
				MSI_ADDR_REDIRECTION_CPU:
				MSI_ADDR_REDIRECTION_LOWPRI) |
			MSI_ADDR_DEST_ID(dest);

		msg->data =
			MSI_DATA_TRIGGER_EDGE |
			MSI_DATA_LEVEL_ASSERT |
			((INT_DELIVERY_MODE != dest_LowestPrio) ?
				MSI_DATA_DELIVERY_FIXED:
				MSI_DATA_DELIVERY_LOWPRI) |
			MSI_DATA_VECTOR(cfg->vector);
	}
	return err;
}

#ifdef CONFIG_SMP
static void set_msi_irq_affinity(unsigned int irq, const struct cpumask *mask)
{
	struct irq_desc *desc = irq_to_desc(irq);
	struct irq_cfg *cfg;
	struct msi_msg msg;
	unsigned int dest;

	dest = set_desc_affinity(desc, mask);
	if (dest == BAD_APICID)
		return;

	cfg = desc->chip_data;

	read_msi_msg_desc(desc, &msg);

	msg.data &= ~MSI_DATA_VECTOR_MASK;
	msg.data |= MSI_DATA_VECTOR(cfg->vector);
	msg.address_lo &= ~MSI_ADDR_DEST_ID_MASK;
	msg.address_lo |= MSI_ADDR_DEST_ID(dest);

	write_msi_msg_desc(desc, &msg);
}
#ifdef CONFIG_INTR_REMAP
/*
 * Migrate the MSI irq to another cpumask. This migration is
 * done in the process context using interrupt-remapping hardware.
 */
static void
ir_set_msi_irq_affinity(unsigned int irq, const struct cpumask *mask)
{
	struct irq_desc *desc = irq_to_desc(irq);
	struct irq_cfg *cfg = desc->chip_data;
	unsigned int dest;
	struct irte irte;

	if (get_irte(irq, &irte))
		return;

	dest = set_desc_affinity(desc, mask);
	if (dest == BAD_APICID)
		return;

	irte.vector = cfg->vector;
	irte.dest_id = IRTE_DEST(dest);

	/*
	 * atomically update the IRTE with the new destination and vector.
	 */
	modify_irte(irq, &irte);

	/*
	 * After this point, all the interrupts will start arriving
	 * at the new destination. So, time to cleanup the previous
	 * vector allocation.
	 */
	if (cfg->move_in_progress)
		send_cleanup_vector(cfg);
}

#endif
#endif /* CONFIG_SMP */

/*
 * IRQ Chip for MSI PCI/PCI-X/PCI-Express Devices,
 * which implement the MSI or MSI-X Capability Structure.
 */
static struct irq_chip msi_chip = {
	.name		= "PCI-MSI",
	.unmask		= unmask_msi_irq,
	.mask		= mask_msi_irq,
	.ack		= ack_apic_edge,
#ifdef CONFIG_SMP
	.set_affinity	= set_msi_irq_affinity,
#endif
	.retrigger	= ioapic_retrigger_irq,
};

#ifdef CONFIG_INTR_REMAP
static struct irq_chip msi_ir_chip = {
	.name		= "IR-PCI-MSI",
	.unmask		= unmask_msi_irq,
	.mask		= mask_msi_irq,
	.ack		= ack_x2apic_edge,
#ifdef CONFIG_SMP
	.set_affinity	= ir_set_msi_irq_affinity,
#endif
	.retrigger	= ioapic_retrigger_irq,
};

/*
 * Map the PCI dev to the corresponding remapping hardware unit
 * and allocate 'nvec' consecutive interrupt-remapping table entries
 * in it.
 */
static int msi_alloc_irte(struct pci_dev *dev, int irq, int nvec)
{
	struct intel_iommu *iommu;
	int index;

	iommu = map_dev_to_ir(dev);
	if (!iommu) {
		printk(KERN_ERR
		       "Unable to map PCI %s to iommu\n", pci_name(dev));
		return -ENOENT;
	}

	index = alloc_irte(iommu, irq, nvec);
	if (index < 0) {
		printk(KERN_ERR
		       "Unable to allocate %d IRTE for PCI %s\n", nvec,
		       pci_name(dev));
		return -ENOSPC;
	}
	return index;
}
#endif

static int setup_msi_irq(struct pci_dev *dev, struct msi_desc *msidesc, int irq)
{
	int ret;
	struct msi_msg msg;

	ret = msi_compose_msg(dev, irq, &msg);
	if (ret < 0)
		return ret;

	set_irq_msi(irq, msidesc);
	write_msi_msg(irq, &msg);

#ifdef CONFIG_INTR_REMAP
	if (irq_remapped(irq)) {
		struct irq_desc *desc = irq_to_desc(irq);
		/*
		 * irq migration in process context
		 */
		desc->status |= IRQ_MOVE_PCNTXT;
		set_irq_chip_and_handler_name(irq, &msi_ir_chip, handle_edge_irq, "edge");
	} else
#endif
		set_irq_chip_and_handler_name(irq, &msi_chip, handle_edge_irq, "edge");

	dev_printk(KERN_DEBUG, &dev->dev, "irq %d for MSI/MSI-X\n", irq);

	return 0;
}

int arch_setup_msi_irq(struct pci_dev *dev, struct msi_desc *msidesc)
{
	unsigned int irq;
	int ret;
	unsigned int irq_want;

	irq_want = nr_irqs_gsi;
	irq = create_irq_nr(irq_want);
	if (irq == 0)
		return -1;

#ifdef CONFIG_INTR_REMAP
	if (!intr_remapping_enabled)
		goto no_ir;

	ret = msi_alloc_irte(dev, irq, 1);
	if (ret < 0)
		goto error;
no_ir:
#endif
	ret = setup_msi_irq(dev, msidesc, irq);
	if (ret < 0) {
		destroy_irq(irq);
		return ret;
	}
	return 0;

#ifdef CONFIG_INTR_REMAP
error:
	destroy_irq(irq);
	return ret;
#endif
}

int arch_setup_msi_irqs(struct pci_dev *dev, int nvec, int type)
{
	unsigned int irq;
	int ret, sub_handle;
	struct msi_desc *msidesc;
	unsigned int irq_want;

#ifdef CONFIG_INTR_REMAP
	struct intel_iommu *iommu = 0;
	int index = 0;
#endif

	irq_want = nr_irqs_gsi;
	sub_handle = 0;
	list_for_each_entry(msidesc, &dev->msi_list, list) {
		irq = create_irq_nr(irq_want);
		irq_want++;
		if (irq == 0)
			return -1;
#ifdef CONFIG_INTR_REMAP
		if (!intr_remapping_enabled)
			goto no_ir;

		if (!sub_handle) {
			/*
			 * allocate the consecutive block of IRTE's
			 * for 'nvec'
			 */
			index = msi_alloc_irte(dev, irq, nvec);
			if (index < 0) {
				ret = index;
				goto error;
			}
		} else {
			iommu = map_dev_to_ir(dev);
			if (!iommu) {
				ret = -ENOENT;
				goto error;
			}
			/*
			 * setup the mapping between the irq and the IRTE
			 * base index, the sub_handle pointing to the
			 * appropriate interrupt remap table entry.
			 */
			set_irte_irq(irq, iommu, index, sub_handle);
		}
no_ir:
#endif
		ret = setup_msi_irq(dev, msidesc, irq);
		if (ret < 0)
			goto error;
		sub_handle++;
	}
	return 0;

error:
	destroy_irq(irq);
	return ret;
}

void arch_teardown_msi_irq(unsigned int irq)
{
	destroy_irq(irq);
}

#ifdef CONFIG_DMAR
#ifdef CONFIG_SMP
static void dmar_msi_set_affinity(unsigned int irq, const struct cpumask *mask)
{
	struct irq_desc *desc = irq_to_desc(irq);
	struct irq_cfg *cfg;
	struct msi_msg msg;
	unsigned int dest;

	dest = set_desc_affinity(desc, mask);
	if (dest == BAD_APICID)
		return;

	cfg = desc->chip_data;

	dmar_msi_read(irq, &msg);

	msg.data &= ~MSI_DATA_VECTOR_MASK;
	msg.data |= MSI_DATA_VECTOR(cfg->vector);
	msg.address_lo &= ~MSI_ADDR_DEST_ID_MASK;
	msg.address_lo |= MSI_ADDR_DEST_ID(dest);

	dmar_msi_write(irq, &msg);
}

#endif /* CONFIG_SMP */

struct irq_chip dmar_msi_type = {
	.name = "DMAR_MSI",
	.unmask = dmar_msi_unmask,
	.mask = dmar_msi_mask,
	.ack = ack_apic_edge,
#ifdef CONFIG_SMP
	.set_affinity = dmar_msi_set_affinity,
#endif
	.retrigger = ioapic_retrigger_irq,
};

int arch_setup_dmar_msi(unsigned int irq)
{
	int ret;
	struct msi_msg msg;

	ret = msi_compose_msg(NULL, irq, &msg);
	if (ret < 0)
		return ret;
	dmar_msi_write(irq, &msg);
	set_irq_chip_and_handler_name(irq, &dmar_msi_type, handle_edge_irq,
		"edge");
	return 0;
}
#endif

#ifdef CONFIG_HPET_TIMER

#ifdef CONFIG_SMP
static void hpet_msi_set_affinity(unsigned int irq, const struct cpumask *mask)
{
	struct irq_desc *desc = irq_to_desc(irq);
	struct irq_cfg *cfg;
	struct msi_msg msg;
	unsigned int dest;

	dest = set_desc_affinity(desc, mask);
	if (dest == BAD_APICID)
		return;

	cfg = desc->chip_data;

	hpet_msi_read(irq, &msg);

	msg.data &= ~MSI_DATA_VECTOR_MASK;
	msg.data |= MSI_DATA_VECTOR(cfg->vector);
	msg.address_lo &= ~MSI_ADDR_DEST_ID_MASK;
	msg.address_lo |= MSI_ADDR_DEST_ID(dest);

	hpet_msi_write(irq, &msg);
}

#endif /* CONFIG_SMP */

struct irq_chip hpet_msi_type = {
	.name = "HPET_MSI",
	.unmask = hpet_msi_unmask,
	.mask = hpet_msi_mask,
	.ack = ack_apic_edge,
#ifdef CONFIG_SMP
	.set_affinity = hpet_msi_set_affinity,
#endif
	.retrigger = ioapic_retrigger_irq,
};

int arch_setup_hpet_msi(unsigned int irq)
{
	int ret;
	struct msi_msg msg;

	ret = msi_compose_msg(NULL, irq, &msg);
	if (ret < 0)
		return ret;

	hpet_msi_write(irq, &msg);
	set_irq_chip_and_handler_name(irq, &hpet_msi_type, handle_edge_irq,
		"edge");

	return 0;
}
#endif

#endif /* CONFIG_PCI_MSI */
/*
 * Hypertransport interrupt support
 */
#ifdef CONFIG_HT_IRQ

#ifdef CONFIG_SMP

static void target_ht_irq(unsigned int irq, unsigned int dest, u8 vector)
{
	struct ht_irq_msg msg;
	fetch_ht_irq_msg(irq, &msg);

	msg.address_lo &= ~(HT_IRQ_LOW_VECTOR_MASK | HT_IRQ_LOW_DEST_ID_MASK);
	msg.address_hi &= ~(HT_IRQ_HIGH_DEST_ID_MASK);

	msg.address_lo |= HT_IRQ_LOW_VECTOR(vector) | HT_IRQ_LOW_DEST_ID(dest);
	msg.address_hi |= HT_IRQ_HIGH_DEST_ID(dest);

	write_ht_irq_msg(irq, &msg);
}

static void set_ht_irq_affinity(unsigned int irq, const struct cpumask *mask)
{
	struct irq_desc *desc = irq_to_desc(irq);
	struct irq_cfg *cfg;
	unsigned int dest;

	dest = set_desc_affinity(desc, mask);
	if (dest == BAD_APICID)
		return;

	cfg = desc->chip_data;

	target_ht_irq(irq, dest, cfg->vector);
}

#endif

static struct irq_chip ht_irq_chip = {
	.name		= "PCI-HT",
	.mask		= mask_ht_irq,
	.unmask		= unmask_ht_irq,
	.ack		= ack_apic_edge,
#ifdef CONFIG_SMP
	.set_affinity	= set_ht_irq_affinity,
#endif
	.retrigger	= ioapic_retrigger_irq,
};

int arch_setup_ht_irq(unsigned int irq, struct pci_dev *dev)
{
	struct irq_cfg *cfg;
	int err;

	cfg = irq_cfg(irq);
	err = assign_irq_vector(irq, cfg, TARGET_CPUS);
	if (!err) {
		struct ht_irq_msg msg;
		unsigned dest;

		dest = cpu_mask_to_apicid_and(cfg->domain, TARGET_CPUS);

		msg.address_hi = HT_IRQ_HIGH_DEST_ID(dest);

		msg.address_lo =
			HT_IRQ_LOW_BASE |
			HT_IRQ_LOW_DEST_ID(dest) |
			HT_IRQ_LOW_VECTOR(cfg->vector) |
			((INT_DEST_MODE == 0) ?
				HT_IRQ_LOW_DM_PHYSICAL :
				HT_IRQ_LOW_DM_LOGICAL) |
			HT_IRQ_LOW_RQEOI_EDGE |
			((INT_DELIVERY_MODE != dest_LowestPrio) ?
				HT_IRQ_LOW_MT_FIXED :
				HT_IRQ_LOW_MT_ARBITRATED) |
			HT_IRQ_LOW_IRQ_MASKED;

		write_ht_irq_msg(irq, &msg);

		set_irq_chip_and_handler_name(irq, &ht_irq_chip,
					      handle_edge_irq, "edge");

		dev_printk(KERN_DEBUG, &dev->dev, "irq %d for HT\n", irq);
	}
	return err;
}
#endif /* CONFIG_HT_IRQ */

#ifdef CONFIG_X86_64
/*
 * Re-target the irq to the specified CPU and enable the specified MMR located
 * on the specified blade to allow the sending of MSIs to the specified CPU.
 */
int arch_enable_uv_irq(char *irq_name, unsigned int irq, int cpu, int mmr_blade,
		       unsigned long mmr_offset)
{
	const struct cpumask *eligible_cpu = cpumask_of(cpu);
	struct irq_cfg *cfg;
	int mmr_pnode;
	unsigned long mmr_value;
	struct uv_IO_APIC_route_entry *entry;
	unsigned long flags;
	int err;

	cfg = irq_cfg(irq);

	err = assign_irq_vector(irq, cfg, eligible_cpu);
	if (err != 0)
		return err;

	spin_lock_irqsave(&vector_lock, flags);
	set_irq_chip_and_handler_name(irq, &uv_irq_chip, handle_percpu_irq,
				      irq_name);
	spin_unlock_irqrestore(&vector_lock, flags);

	mmr_value = 0;
	entry = (struct uv_IO_APIC_route_entry *)&mmr_value;
	BUG_ON(sizeof(struct uv_IO_APIC_route_entry) != sizeof(unsigned long));

	entry->vector = cfg->vector;
	entry->delivery_mode = INT_DELIVERY_MODE;
	entry->dest_mode = INT_DEST_MODE;
	entry->polarity = 0;
	entry->trigger = 0;
	entry->mask = 0;
	entry->dest = cpu_mask_to_apicid(eligible_cpu);

	mmr_pnode = uv_blade_to_pnode(mmr_blade);
	uv_write_global_mmr64(mmr_pnode, mmr_offset, mmr_value);

	return irq;
}

/*
 * Disable the specified MMR located on the specified blade so that MSIs are
 * longer allowed to be sent.
 */
void arch_disable_uv_irq(int mmr_blade, unsigned long mmr_offset)
{
	unsigned long mmr_value;
	struct uv_IO_APIC_route_entry *entry;
	int mmr_pnode;

	mmr_value = 0;
	entry = (struct uv_IO_APIC_route_entry *)&mmr_value;
	BUG_ON(sizeof(struct uv_IO_APIC_route_entry) != sizeof(unsigned long));

	entry->mask = 1;

	mmr_pnode = uv_blade_to_pnode(mmr_blade);
	uv_write_global_mmr64(mmr_pnode, mmr_offset, mmr_value);
}
#endif /* CONFIG_X86_64 */

int __init io_apic_get_redir_entries (int ioapic)
{
	union IO_APIC_reg_01	reg_01;
	unsigned long flags;

	spin_lock_irqsave(&ioapic_lock, flags);
	reg_01.raw = io_apic_read(ioapic, 1);
	spin_unlock_irqrestore(&ioapic_lock, flags);

	return reg_01.bits.entries;
}

void __init probe_nr_irqs_gsi(void)
{
	int idx;
	int nr = 0;

	for (idx = 0; idx < nr_ioapics; idx++)
		nr += io_apic_get_redir_entries(idx) + 1;

	if (nr > nr_irqs_gsi)
		nr_irqs_gsi = nr;
}

/* --------------------------------------------------------------------------
                          ACPI-based IOAPIC Configuration
   -------------------------------------------------------------------------- */

#ifdef CONFIG_ACPI

#ifdef CONFIG_X86_32
int __init io_apic_get_unique_id(int ioapic, int apic_id)
{
	union IO_APIC_reg_00 reg_00;
	static physid_mask_t apic_id_map = PHYSID_MASK_NONE;
	physid_mask_t tmp;
	unsigned long flags;
	int i = 0;

	/*
	 * The P4 platform supports up to 256 APIC IDs on two separate APIC
	 * buses (one for LAPICs, one for IOAPICs), where predecessors only
	 * supports up to 16 on one shared APIC bus.
	 *
	 * TBD: Expand LAPIC/IOAPIC support on P4-class systems to take full
	 *      advantage of new APIC bus architecture.
	 */

	if (physids_empty(apic_id_map))
		apic_id_map = ioapic_phys_id_map(phys_cpu_present_map);

	spin_lock_irqsave(&ioapic_lock, flags);
	reg_00.raw = io_apic_read(ioapic, 0);
	spin_unlock_irqrestore(&ioapic_lock, flags);

	if (apic_id >= get_physical_broadcast()) {
		printk(KERN_WARNING "IOAPIC[%d]: Invalid apic_id %d, trying "
			"%d\n", ioapic, apic_id, reg_00.bits.ID);
		apic_id = reg_00.bits.ID;
	}

	/*
	 * Every APIC in a system must have a unique ID or we get lots of nice
	 * 'stuck on smp_invalidate_needed IPI wait' messages.
	 */
	if (check_apicid_used(apic_id_map, apic_id)) {

		for (i = 0; i < get_physical_broadcast(); i++) {
			if (!check_apicid_used(apic_id_map, i))
				break;
		}

		if (i == get_physical_broadcast())
			panic("Max apic_id exceeded!\n");

		printk(KERN_WARNING "IOAPIC[%d]: apic_id %d already used, "
			"trying %d\n", ioapic, apic_id, i);

		apic_id = i;
	}

	tmp = apicid_to_cpu_present(apic_id);
	physids_or(apic_id_map, apic_id_map, tmp);

	if (reg_00.bits.ID != apic_id) {
		reg_00.bits.ID = apic_id;

		spin_lock_irqsave(&ioapic_lock, flags);
		io_apic_write(ioapic, 0, reg_00.raw);
		reg_00.raw = io_apic_read(ioapic, 0);
		spin_unlock_irqrestore(&ioapic_lock, flags);

		/* Sanity check */
		if (reg_00.bits.ID != apic_id) {
			printk("IOAPIC[%d]: Unable to change apic_id!\n", ioapic);
			return -1;
		}
	}

	apic_printk(APIC_VERBOSE, KERN_INFO
			"IOAPIC[%d]: Assigned apic_id %d\n", ioapic, apic_id);

	return apic_id;
}

int __init io_apic_get_version(int ioapic)
{
	union IO_APIC_reg_01	reg_01;
	unsigned long flags;

	spin_lock_irqsave(&ioapic_lock, flags);
	reg_01.raw = io_apic_read(ioapic, 1);
	spin_unlock_irqrestore(&ioapic_lock, flags);

	return reg_01.bits.version;
}
#endif

int io_apic_set_pci_routing (int ioapic, int pin, int irq, int triggering, int polarity)
{
	struct irq_desc *desc;
	struct irq_cfg *cfg;
	int cpu = boot_cpu_id;

	if (!IO_APIC_IRQ(irq)) {
		apic_printk(APIC_QUIET,KERN_ERR "IOAPIC[%d]: Invalid reference to IRQ 0\n",
			ioapic);
		return -EINVAL;
	}

	desc = irq_to_desc_alloc_cpu(irq, cpu);
	if (!desc) {
		printk(KERN_INFO "can not get irq_desc %d\n", irq);
		return 0;
	}

	/*
	 * IRQs < 16 are already in the irq_2_pin[] map
	 */
	if (irq >= NR_IRQS_LEGACY) {
		cfg = desc->chip_data;
		add_pin_to_irq_cpu(cfg, cpu, ioapic, pin);
	}

	setup_IO_APIC_irq(ioapic, pin, irq, desc, triggering, polarity);

	return 0;
}


int acpi_get_override_irq(int bus_irq, int *trigger, int *polarity)
{
	int i;

	if (skip_ioapic_setup)
		return -1;

	for (i = 0; i < mp_irq_entries; i++)
		if (mp_irqs[i].mp_irqtype == mp_INT &&
		    mp_irqs[i].mp_srcbusirq == bus_irq)
			break;
	if (i >= mp_irq_entries)
		return -1;

	*trigger = irq_trigger(i);
	*polarity = irq_polarity(i);
	return 0;
}

#endif /* CONFIG_ACPI */

/*
 * This function currently is only a helper for the i386 smp boot process where
 * we need to reprogram the ioredtbls to cater for the cpus which have come online
 * so mask in all cases should simply be TARGET_CPUS
 */
#ifdef CONFIG_SMP
void __init setup_ioapic_dest(void)
{
	int pin, ioapic, irq, irq_entry;
	struct irq_desc *desc;
	struct irq_cfg *cfg;
	const struct cpumask *mask;

	if (skip_ioapic_setup == 1)
		return;

	for (ioapic = 0; ioapic < nr_ioapics; ioapic++) {
		for (pin = 0; pin < nr_ioapic_registers[ioapic]; pin++) {
			irq_entry = find_irq_entry(ioapic, pin, mp_INT);
			if (irq_entry == -1)
				continue;
			irq = pin_2_irq(irq_entry, ioapic, pin);

			/* setup_IO_APIC_irqs could fail to get vector for some device
			 * when you have too many devices, because at that time only boot
			 * cpu is online.
			 */
			desc = irq_to_desc(irq);
			cfg = desc->chip_data;
			if (!cfg->vector) {
				setup_IO_APIC_irq(ioapic, pin, irq, desc,
						  irq_trigger(irq_entry),
						  irq_polarity(irq_entry));
				continue;

			}

			/*
			 * Honour affinities which have been set in early boot
			 */
			if (desc->status &
			    (IRQ_NO_BALANCING | IRQ_AFFINITY_SET))
				mask = &desc->affinity;
			else
				mask = TARGET_CPUS;

#ifdef CONFIG_INTR_REMAP
			if (intr_remapping_enabled)
				set_ir_ioapic_affinity_irq_desc(desc, mask);
			else
#endif
				set_ioapic_affinity_irq_desc(desc, mask);
		}

	}
}
#endif

#define IOAPIC_RESOURCE_NAME_SIZE 11

static struct resource *ioapic_resources;

static struct resource * __init ioapic_setup_resources(void)
{
	unsigned long n;
	struct resource *res;
	char *mem;
	int i;

	if (nr_ioapics <= 0)
		return NULL;

	n = IOAPIC_RESOURCE_NAME_SIZE + sizeof(struct resource);
	n *= nr_ioapics;

	mem = alloc_bootmem(n);
	res = (void *)mem;

	if (mem != NULL) {
		mem += sizeof(struct resource) * nr_ioapics;

		for (i = 0; i < nr_ioapics; i++) {
			res[i].name = mem;
			res[i].flags = IORESOURCE_MEM | IORESOURCE_BUSY;
			sprintf(mem,  "IOAPIC %u", i);
			mem += IOAPIC_RESOURCE_NAME_SIZE;
		}
	}

	ioapic_resources = res;

	return res;
}

void __init ioapic_init_mappings(void)
{
	unsigned long ioapic_phys, idx = FIX_IO_APIC_BASE_0;
	struct resource *ioapic_res;
	int i;

	ioapic_res = ioapic_setup_resources();
	for (i = 0; i < nr_ioapics; i++) {
		if (smp_found_config) {
			ioapic_phys = mp_ioapics[i].mp_apicaddr;
#ifdef CONFIG_X86_32
			if (!ioapic_phys) {
				printk(KERN_ERR
				       "WARNING: bogus zero IO-APIC "
				       "address found in MPTABLE, "
				       "disabling IO/APIC support!\n");
				smp_found_config = 0;
				skip_ioapic_setup = 1;
				goto fake_ioapic_page;
			}
#endif
		} else {
#ifdef CONFIG_X86_32
fake_ioapic_page:
#endif
			ioapic_phys = (unsigned long)
				alloc_bootmem_pages(PAGE_SIZE);
			ioapic_phys = __pa(ioapic_phys);
		}
		set_fixmap_nocache(idx, ioapic_phys);
		apic_printk(APIC_VERBOSE,
			    "mapped IOAPIC to %08lx (%08lx)\n",
			    __fix_to_virt(idx), ioapic_phys);
		idx++;

		if (ioapic_res != NULL) {
			ioapic_res->start = ioapic_phys;
			ioapic_res->end = ioapic_phys + (4 * 1024) - 1;
			ioapic_res++;
		}
	}
}

static int __init ioapic_insert_resources(void)
{
	int i;
	struct resource *r = ioapic_resources;

	if (!r) {
		printk(KERN_ERR
		       "IO APIC resources could be not be allocated.\n");
		return -1;
	}

	for (i = 0; i < nr_ioapics; i++) {
		insert_resource(&iomem_resource, r);
		r++;
	}

	return 0;
}

/* Insert the IO APIC resources after PCI initialization has occured to handle
 * IO APICS that are mapped in on a BAR in PCI space. */
late_initcall(ioapic_insert_resources);<|MERGE_RESOLUTION|>--- conflicted
+++ resolved
@@ -214,19 +214,11 @@
 
 	cfg = kzalloc_node(sizeof(*cfg), GFP_ATOMIC, node);
 	if (cfg) {
-<<<<<<< HEAD
-		/* FIXME: needs alloc_cpumask_var_node() */
-		if (!alloc_cpumask_var(&cfg->domain, GFP_ATOMIC)) {
-			kfree(cfg);
-			cfg = NULL;
-		} else if (!alloc_cpumask_var(&cfg->old_domain, GFP_ATOMIC)) {
-=======
 		if (!alloc_cpumask_var_node(&cfg->domain, GFP_ATOMIC, node)) {
 			kfree(cfg);
 			cfg = NULL;
 		} else if (!alloc_cpumask_var_node(&cfg->old_domain,
 							  GFP_ATOMIC, node)) {
->>>>>>> ab14398a
 			free_cpumask_var(cfg->domain);
 			kfree(cfg);
 			cfg = NULL;
