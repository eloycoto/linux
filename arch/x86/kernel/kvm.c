// SPDX-License-Identifier: GPL-2.0-or-later
/*
 * KVM paravirt_ops implementation
 *
 * Copyright (C) 2007, Red Hat, Inc., Ingo Molnar <mingo@redhat.com>
 * Copyright IBM Corporation, 2007
 *   Authors: Anthony Liguori <aliguori@us.ibm.com>
 */

#define pr_fmt(fmt) "kvm-guest: " fmt

#include <linux/context_tracking.h>
#include <linux/init.h>
#include <linux/irq.h>
#include <linux/kernel.h>
#include <linux/kvm_para.h>
#include <linux/cpu.h>
#include <linux/mm.h>
#include <linux/highmem.h>
#include <linux/hardirq.h>
#include <linux/notifier.h>
#include <linux/reboot.h>
#include <linux/hash.h>
#include <linux/sched.h>
#include <linux/slab.h>
#include <linux/kprobes.h>
#include <linux/nmi.h>
#include <linux/swait.h>
#include <linux/syscore_ops.h>
#include <asm/timer.h>
#include <asm/cpu.h>
#include <asm/traps.h>
#include <asm/desc.h>
#include <asm/tlbflush.h>
#include <asm/apic.h>
#include <asm/apicdef.h>
#include <asm/hypervisor.h>
#include <asm/tlb.h>
#include <asm/cpuidle_haltpoll.h>
#include <asm/ptrace.h>
#include <asm/reboot.h>
#include <asm/svm.h>

DEFINE_STATIC_KEY_FALSE(kvm_async_pf_enabled);

static int kvmapf = 1;

static int __init parse_no_kvmapf(char *arg)
{
        kvmapf = 0;
        return 0;
}

early_param("no-kvmapf", parse_no_kvmapf);

static int steal_acc = 1;
static int __init parse_no_stealacc(char *arg)
{
        steal_acc = 0;
        return 0;
}

early_param("no-steal-acc", parse_no_stealacc);

static DEFINE_PER_CPU_DECRYPTED(struct kvm_vcpu_pv_apf_data, apf_reason) __aligned(64);
DEFINE_PER_CPU_DECRYPTED(struct kvm_steal_time, steal_time) __aligned(64) __visible;
static int has_steal_clock = 0;

/*
 * No need for any "IO delay" on KVM
 */
static void kvm_io_delay(void)
{
}

#define KVM_TASK_SLEEP_HASHBITS 8
#define KVM_TASK_SLEEP_HASHSIZE (1<<KVM_TASK_SLEEP_HASHBITS)

struct kvm_task_sleep_node {
	struct hlist_node link;
	struct swait_queue_head wq;
	u32 token;
	int cpu;
};

static struct kvm_task_sleep_head {
	raw_spinlock_t lock;
	struct hlist_head list;
} async_pf_sleepers[KVM_TASK_SLEEP_HASHSIZE];

static struct kvm_task_sleep_node *_find_apf_task(struct kvm_task_sleep_head *b,
						  u32 token)
{
	struct hlist_node *p;

	hlist_for_each(p, &b->list) {
		struct kvm_task_sleep_node *n =
			hlist_entry(p, typeof(*n), link);
		if (n->token == token)
			return n;
	}

	return NULL;
}

static bool kvm_async_pf_queue_task(u32 token, struct kvm_task_sleep_node *n)
{
	u32 key = hash_32(token, KVM_TASK_SLEEP_HASHBITS);
	struct kvm_task_sleep_head *b = &async_pf_sleepers[key];
	struct kvm_task_sleep_node *e;

	raw_spin_lock(&b->lock);
	e = _find_apf_task(b, token);
	if (e) {
		/* dummy entry exist -> wake up was delivered ahead of PF */
		hlist_del(&e->link);
		raw_spin_unlock(&b->lock);
		kfree(e);
		return false;
	}

	n->token = token;
	n->cpu = smp_processor_id();
	init_swait_queue_head(&n->wq);
	hlist_add_head(&n->link, &b->list);
	raw_spin_unlock(&b->lock);
	return true;
}

/*
 * kvm_async_pf_task_wait_schedule - Wait for pagefault to be handled
 * @token:	Token to identify the sleep node entry
 *
 * Invoked from the async pagefault handling code or from the VM exit page
 * fault handler. In both cases RCU is watching.
 */
void kvm_async_pf_task_wait_schedule(u32 token)
{
	struct kvm_task_sleep_node n;
	DECLARE_SWAITQUEUE(wait);

	lockdep_assert_irqs_disabled();

	if (!kvm_async_pf_queue_task(token, &n))
		return;

	for (;;) {
		prepare_to_swait_exclusive(&n.wq, &wait, TASK_UNINTERRUPTIBLE);
		if (hlist_unhashed(&n.link))
			break;

		local_irq_enable();
		schedule();
		local_irq_disable();
	}
	finish_swait(&n.wq, &wait);
}
EXPORT_SYMBOL_GPL(kvm_async_pf_task_wait_schedule);

static void apf_task_wake_one(struct kvm_task_sleep_node *n)
{
	hlist_del_init(&n->link);
	if (swq_has_sleeper(&n->wq))
		swake_up_one(&n->wq);
}

static void apf_task_wake_all(void)
{
	int i;

	for (i = 0; i < KVM_TASK_SLEEP_HASHSIZE; i++) {
		struct kvm_task_sleep_head *b = &async_pf_sleepers[i];
		struct kvm_task_sleep_node *n;
		struct hlist_node *p, *next;

		raw_spin_lock(&b->lock);
		hlist_for_each_safe(p, next, &b->list) {
			n = hlist_entry(p, typeof(*n), link);
			if (n->cpu == smp_processor_id())
				apf_task_wake_one(n);
		}
		raw_spin_unlock(&b->lock);
	}
}

void kvm_async_pf_task_wake(u32 token)
{
	u32 key = hash_32(token, KVM_TASK_SLEEP_HASHBITS);
	struct kvm_task_sleep_head *b = &async_pf_sleepers[key];
	struct kvm_task_sleep_node *n;

	if (token == ~0) {
		apf_task_wake_all();
		return;
	}

again:
	raw_spin_lock(&b->lock);
	n = _find_apf_task(b, token);
	if (!n) {
		/*
		 * async PF was not yet handled.
		 * Add dummy entry for the token.
		 */
		n = kzalloc(sizeof(*n), GFP_ATOMIC);
		if (!n) {
			/*
			 * Allocation failed! Busy wait while other cpu
			 * handles async PF.
			 */
			raw_spin_unlock(&b->lock);
			cpu_relax();
			goto again;
		}
		n->token = token;
		n->cpu = smp_processor_id();
		init_swait_queue_head(&n->wq);
		hlist_add_head(&n->link, &b->list);
	} else {
		apf_task_wake_one(n);
	}
	raw_spin_unlock(&b->lock);
	return;
}
EXPORT_SYMBOL_GPL(kvm_async_pf_task_wake);

noinstr u32 kvm_read_and_reset_apf_flags(void)
{
	u32 flags = 0;

	if (__this_cpu_read(apf_reason.enabled)) {
		flags = __this_cpu_read(apf_reason.flags);
		__this_cpu_write(apf_reason.flags, 0);
	}

	return flags;
}
EXPORT_SYMBOL_GPL(kvm_read_and_reset_apf_flags);

noinstr bool __kvm_handle_async_pf(struct pt_regs *regs, u32 token)
{
	u32 flags = kvm_read_and_reset_apf_flags();
	irqentry_state_t state;

	if (!flags)
		return false;

	state = irqentry_enter(regs);
	instrumentation_begin();

	/*
	 * If the host managed to inject an async #PF into an interrupt
	 * disabled region, then die hard as this is not going to end well
	 * and the host side is seriously broken.
	 */
	if (unlikely(!(regs->flags & X86_EFLAGS_IF)))
		panic("Host injected async #PF in interrupt disabled region\n");

	if (flags & KVM_PV_REASON_PAGE_NOT_PRESENT) {
		if (unlikely(!(user_mode(regs))))
			panic("Host injected async #PF in kernel mode\n");
		/* Page is swapped out by the host. */
		kvm_async_pf_task_wait_schedule(token);
	} else {
		WARN_ONCE(1, "Unexpected async PF flags: %x\n", flags);
	}

	instrumentation_end();
	irqentry_exit(regs, state);
	return true;
}

DEFINE_IDTENTRY_SYSVEC(sysvec_kvm_asyncpf_interrupt)
{
	struct pt_regs *old_regs = set_irq_regs(regs);
	u32 token;

	ack_APIC_irq();

	inc_irq_stat(irq_hv_callback_count);

	if (__this_cpu_read(apf_reason.enabled)) {
		token = __this_cpu_read(apf_reason.token);
		kvm_async_pf_task_wake(token);
		__this_cpu_write(apf_reason.token, 0);
		wrmsrl(MSR_KVM_ASYNC_PF_ACK, 1);
	}

	set_irq_regs(old_regs);
}

static void __init paravirt_ops_setup(void)
{
	pv_info.name = "KVM";

	if (kvm_para_has_feature(KVM_FEATURE_NOP_IO_DELAY))
		pv_ops.cpu.io_delay = kvm_io_delay;

#ifdef CONFIG_X86_IO_APIC
	no_timer_check = 1;
#endif
}

static void kvm_register_steal_time(void)
{
	int cpu = smp_processor_id();
	struct kvm_steal_time *st = &per_cpu(steal_time, cpu);

	if (!has_steal_clock)
		return;

	wrmsrl(MSR_KVM_STEAL_TIME, (slow_virt_to_phys(st) | KVM_MSR_ENABLED));
	pr_info("stealtime: cpu %d, msr %llx\n", cpu,
		(unsigned long long) slow_virt_to_phys(st));
}

static DEFINE_PER_CPU_DECRYPTED(unsigned long, kvm_apic_eoi) = KVM_PV_EOI_DISABLED;

static notrace void kvm_guest_apic_eoi_write(u32 reg, u32 val)
{
	/**
	 * This relies on __test_and_clear_bit to modify the memory
	 * in a way that is atomic with respect to the local CPU.
	 * The hypervisor only accesses this memory from the local CPU so
	 * there's no need for lock or memory barriers.
	 * An optimization barrier is implied in apic write.
	 */
	if (__test_and_clear_bit(KVM_PV_EOI_BIT, this_cpu_ptr(&kvm_apic_eoi)))
		return;
	apic->native_eoi_write(APIC_EOI, APIC_EOI_ACK);
}

static void kvm_guest_cpu_init(void)
{
	if (kvm_para_has_feature(KVM_FEATURE_ASYNC_PF_INT) && kvmapf) {
		u64 pa = slow_virt_to_phys(this_cpu_ptr(&apf_reason));

		WARN_ON_ONCE(!static_branch_likely(&kvm_async_pf_enabled));

		pa = slow_virt_to_phys(this_cpu_ptr(&apf_reason));
		pa |= KVM_ASYNC_PF_ENABLED | KVM_ASYNC_PF_DELIVERY_AS_INT;

		if (kvm_para_has_feature(KVM_FEATURE_ASYNC_PF_VMEXIT))
			pa |= KVM_ASYNC_PF_DELIVERY_AS_PF_VMEXIT;

		wrmsrl(MSR_KVM_ASYNC_PF_INT, HYPERVISOR_CALLBACK_VECTOR);

		wrmsrl(MSR_KVM_ASYNC_PF_EN, pa);
		__this_cpu_write(apf_reason.enabled, 1);
		pr_info("setup async PF for cpu %d\n", smp_processor_id());
	}

	if (kvm_para_has_feature(KVM_FEATURE_PV_EOI)) {
		unsigned long pa;

		/* Size alignment is implied but just to make it explicit. */
		BUILD_BUG_ON(__alignof__(kvm_apic_eoi) < 4);
		__this_cpu_write(kvm_apic_eoi, 0);
		pa = slow_virt_to_phys(this_cpu_ptr(&kvm_apic_eoi))
			| KVM_MSR_ENABLED;
		wrmsrl(MSR_KVM_PV_EOI_EN, pa);
	}

	if (has_steal_clock)
		kvm_register_steal_time();
}

static void kvm_pv_disable_apf(void)
{
	if (!__this_cpu_read(apf_reason.enabled))
		return;

	wrmsrl(MSR_KVM_ASYNC_PF_EN, 0);
	__this_cpu_write(apf_reason.enabled, 0);

	pr_info("disable async PF for cpu %d\n", smp_processor_id());
}

static void kvm_disable_steal_time(void)
{
	if (!has_steal_clock)
		return;

	wrmsr(MSR_KVM_STEAL_TIME, 0, 0);
}

static u64 kvm_steal_clock(int cpu)
{
	u64 steal;
	struct kvm_steal_time *src;
	int version;

	src = &per_cpu(steal_time, cpu);
	do {
		version = src->version;
		virt_rmb();
		steal = src->steal;
		virt_rmb();
	} while ((version & 1) || (version != src->version));

	return steal;
}

static inline void __set_percpu_decrypted(void *ptr, unsigned long size)
{
	early_set_memory_decrypted((unsigned long) ptr, size);
}

/*
 * Iterate through all possible CPUs and map the memory region pointed
 * by apf_reason, steal_time and kvm_apic_eoi as decrypted at once.
 *
 * Note: we iterate through all possible CPUs to ensure that CPUs
 * hotplugged will have their per-cpu variable already mapped as
 * decrypted.
 */
static void __init sev_map_percpu_data(void)
{
	int cpu;

	if (!sev_active())
		return;

	for_each_possible_cpu(cpu) {
		__set_percpu_decrypted(&per_cpu(apf_reason, cpu), sizeof(apf_reason));
		__set_percpu_decrypted(&per_cpu(steal_time, cpu), sizeof(steal_time));
		__set_percpu_decrypted(&per_cpu(kvm_apic_eoi, cpu), sizeof(kvm_apic_eoi));
	}
}

<<<<<<< HEAD
=======
static void kvm_guest_cpu_offline(bool shutdown)
{
	kvm_disable_steal_time();
	if (kvm_para_has_feature(KVM_FEATURE_PV_EOI))
		wrmsrl(MSR_KVM_PV_EOI_EN, 0);
	kvm_pv_disable_apf();
	if (!shutdown)
		apf_task_wake_all();
	kvmclock_disable();
}

static int kvm_cpu_online(unsigned int cpu)
{
	unsigned long flags;

	local_irq_save(flags);
	kvm_guest_cpu_init();
	local_irq_restore(flags);
	return 0;
}

>>>>>>> 8e0eb2fb
#ifdef CONFIG_SMP

static DEFINE_PER_CPU(cpumask_var_t, __pv_cpu_mask);

static bool pv_tlb_flush_supported(void)
{
	return (kvm_para_has_feature(KVM_FEATURE_PV_TLB_FLUSH) &&
		!kvm_para_has_hint(KVM_HINTS_REALTIME) &&
		kvm_para_has_feature(KVM_FEATURE_STEAL_TIME));
}

static bool pv_ipi_supported(void)
{
	return kvm_para_has_feature(KVM_FEATURE_PV_SEND_IPI);
}

static bool pv_sched_yield_supported(void)
{
	return (kvm_para_has_feature(KVM_FEATURE_PV_SCHED_YIELD) &&
		!kvm_para_has_hint(KVM_HINTS_REALTIME) &&
	    kvm_para_has_feature(KVM_FEATURE_STEAL_TIME));
}

#define KVM_IPI_CLUSTER_SIZE	(2 * BITS_PER_LONG)

static void __send_ipi_mask(const struct cpumask *mask, int vector)
{
	unsigned long flags;
	int cpu, apic_id, icr;
	int min = 0, max = 0;
#ifdef CONFIG_X86_64
	__uint128_t ipi_bitmap = 0;
#else
	u64 ipi_bitmap = 0;
#endif
	long ret;

	if (cpumask_empty(mask))
		return;

	local_irq_save(flags);

	switch (vector) {
	default:
		icr = APIC_DM_FIXED | vector;
		break;
	case NMI_VECTOR:
		icr = APIC_DM_NMI;
		break;
	}

	for_each_cpu(cpu, mask) {
		apic_id = per_cpu(x86_cpu_to_apicid, cpu);
		if (!ipi_bitmap) {
			min = max = apic_id;
		} else if (apic_id < min && max - apic_id < KVM_IPI_CLUSTER_SIZE) {
			ipi_bitmap <<= min - apic_id;
			min = apic_id;
		} else if (apic_id < min + KVM_IPI_CLUSTER_SIZE) {
			max = apic_id < max ? max : apic_id;
		} else {
			ret = kvm_hypercall4(KVM_HC_SEND_IPI, (unsigned long)ipi_bitmap,
				(unsigned long)(ipi_bitmap >> BITS_PER_LONG), min, icr);
			WARN_ONCE(ret < 0, "kvm-guest: failed to send PV IPI: %ld",
				  ret);
			min = max = apic_id;
			ipi_bitmap = 0;
		}
		__set_bit(apic_id - min, (unsigned long *)&ipi_bitmap);
	}

	if (ipi_bitmap) {
		ret = kvm_hypercall4(KVM_HC_SEND_IPI, (unsigned long)ipi_bitmap,
			(unsigned long)(ipi_bitmap >> BITS_PER_LONG), min, icr);
		WARN_ONCE(ret < 0, "kvm-guest: failed to send PV IPI: %ld",
			  ret);
	}

	local_irq_restore(flags);
}

static void kvm_send_ipi_mask(const struct cpumask *mask, int vector)
{
	__send_ipi_mask(mask, vector);
}

static void kvm_send_ipi_mask_allbutself(const struct cpumask *mask, int vector)
{
	unsigned int this_cpu = smp_processor_id();
	struct cpumask *new_mask = this_cpu_cpumask_var_ptr(__pv_cpu_mask);
	const struct cpumask *local_mask;

	cpumask_copy(new_mask, mask);
	cpumask_clear_cpu(this_cpu, new_mask);
	local_mask = new_mask;
	__send_ipi_mask(local_mask, vector);
}

/*
 * Set the IPI entry points
 */
static void kvm_setup_pv_ipi(void)
{
	apic->send_IPI_mask = kvm_send_ipi_mask;
	apic->send_IPI_mask_allbutself = kvm_send_ipi_mask_allbutself;
	pr_info("setup PV IPIs\n");
}

static void kvm_smp_send_call_func_ipi(const struct cpumask *mask)
{
	int cpu;

	native_send_call_func_ipi(mask);

	/* Make sure other vCPUs get a chance to run if they need to. */
	for_each_cpu(cpu, mask) {
		if (vcpu_is_preempted(cpu)) {
			kvm_hypercall1(KVM_HC_SCHED_YIELD, per_cpu(x86_cpu_to_apicid, cpu));
			break;
		}
	}
}

static void kvm_flush_tlb_multi(const struct cpumask *cpumask,
			const struct flush_tlb_info *info)
{
	u8 state;
	int cpu;
	struct kvm_steal_time *src;
	struct cpumask *flushmask = this_cpu_cpumask_var_ptr(__pv_cpu_mask);

	cpumask_copy(flushmask, cpumask);
	/*
	 * We have to call flush only on online vCPUs. And
	 * queue flush_on_enter for pre-empted vCPUs
	 */
	for_each_cpu(cpu, flushmask) {
		/*
		 * The local vCPU is never preempted, so we do not explicitly
		 * skip check for local vCPU - it will never be cleared from
		 * flushmask.
		 */
		src = &per_cpu(steal_time, cpu);
		state = READ_ONCE(src->preempted);
		if ((state & KVM_VCPU_PREEMPTED)) {
			if (try_cmpxchg(&src->preempted, &state,
					state | KVM_VCPU_FLUSH_TLB))
				__cpumask_clear_cpu(cpu, flushmask);
		}
	}

	native_flush_tlb_multi(flushmask, info);
}

static __init int kvm_alloc_cpumask(void)
{
	int cpu;

	if (!kvm_para_available() || nopv)
		return 0;

	if (pv_tlb_flush_supported() || pv_ipi_supported())
		for_each_possible_cpu(cpu) {
			zalloc_cpumask_var_node(per_cpu_ptr(&__pv_cpu_mask, cpu),
				GFP_KERNEL, cpu_to_node(cpu));
		}

	return 0;
}
arch_initcall(kvm_alloc_cpumask);

static void __init kvm_smp_prepare_boot_cpu(void)
{
	/*
	 * Map the per-cpu variables as decrypted before kvm_guest_cpu_init()
	 * shares the guest physical address with the hypervisor.
	 */
	sev_map_percpu_data();

	kvm_guest_cpu_init();
	native_smp_prepare_boot_cpu();
	kvm_spinlock_init();
}

static int kvm_cpu_down_prepare(unsigned int cpu)
{
	unsigned long flags;

	local_irq_save(flags);
	kvm_guest_cpu_offline(false);
	local_irq_restore(flags);
	return 0;
}

#endif

static int kvm_suspend(void)
{
	kvm_guest_cpu_offline(false);

	return 0;
}

static void kvm_resume(void)
{
	kvm_cpu_online(raw_smp_processor_id());
}
<<<<<<< HEAD

=======

static struct syscore_ops kvm_syscore_ops = {
	.suspend	= kvm_suspend,
	.resume		= kvm_resume,
};

static void kvm_pv_guest_cpu_reboot(void *unused)
{
	kvm_guest_cpu_offline(true);
}

static int kvm_pv_reboot_notify(struct notifier_block *nb,
				unsigned long code, void *unused)
{
	if (code == SYS_RESTART)
		on_each_cpu(kvm_pv_guest_cpu_reboot, NULL, 1);
	return NOTIFY_DONE;
}

static struct notifier_block kvm_pv_reboot_nb = {
	.notifier_call = kvm_pv_reboot_notify,
};

/*
 * After a PV feature is registered, the host will keep writing to the
 * registered memory location. If the guest happens to shutdown, this memory
 * won't be valid. In cases like kexec, in which you install a new kernel, this
 * means a random memory location will be kept being written.
 */
#ifdef CONFIG_KEXEC_CORE
static void kvm_crash_shutdown(struct pt_regs *regs)
{
	kvm_guest_cpu_offline(true);
	native_machine_crash_shutdown(regs);
}
>>>>>>> 8e0eb2fb
#endif

static void __init kvm_guest_init(void)
{
	int i;

	paravirt_ops_setup();
	register_reboot_notifier(&kvm_pv_reboot_nb);
	for (i = 0; i < KVM_TASK_SLEEP_HASHSIZE; i++)
		raw_spin_lock_init(&async_pf_sleepers[i].lock);

	if (kvm_para_has_feature(KVM_FEATURE_STEAL_TIME)) {
		has_steal_clock = 1;
		static_call_update(pv_steal_clock, kvm_steal_clock);
	}

	if (kvm_para_has_feature(KVM_FEATURE_PV_EOI))
		apic_set_eoi_write(kvm_guest_apic_eoi_write);

	if (kvm_para_has_feature(KVM_FEATURE_ASYNC_PF_INT) && kvmapf) {
		static_branch_enable(&kvm_async_pf_enabled);
		alloc_intr_gate(HYPERVISOR_CALLBACK_VECTOR, asm_sysvec_kvm_asyncpf_interrupt);
	}

#ifdef CONFIG_SMP
	if (pv_tlb_flush_supported()) {
		pv_ops.mmu.flush_tlb_multi = kvm_flush_tlb_multi;
		pv_ops.mmu.tlb_remove_table = tlb_remove_table;
		pr_info("KVM setup pv remote TLB flush\n");
	}

	smp_ops.smp_prepare_boot_cpu = kvm_smp_prepare_boot_cpu;
	if (pv_sched_yield_supported()) {
		smp_ops.send_call_func_ipi = kvm_smp_send_call_func_ipi;
		pr_info("setup PV sched yield\n");
	}
	if (cpuhp_setup_state_nocalls(CPUHP_AP_ONLINE_DYN, "x86/kvm:online",
				      kvm_cpu_online, kvm_cpu_down_prepare) < 0)
		pr_err("failed to install cpu hotplug callbacks\n");
#else
	sev_map_percpu_data();
	kvm_guest_cpu_init();
#endif

#ifdef CONFIG_KEXEC_CORE
	machine_ops.crash_shutdown = kvm_crash_shutdown;
#endif

	register_syscore_ops(&kvm_syscore_ops);

	/*
	 * Hard lockup detection is enabled by default. Disable it, as guests
	 * can get false positives too easily, for example if the host is
	 * overcommitted.
	 */
	hardlockup_detector_disable();
}

static noinline uint32_t __kvm_cpuid_base(void)
{
	if (boot_cpu_data.cpuid_level < 0)
		return 0;	/* So we don't blow up on old processors */

	if (boot_cpu_has(X86_FEATURE_HYPERVISOR))
		return hypervisor_cpuid_base("KVMKVMKVM\0\0\0", 0);

	return 0;
}

static inline uint32_t kvm_cpuid_base(void)
{
	static int kvm_cpuid_base = -1;

	if (kvm_cpuid_base == -1)
		kvm_cpuid_base = __kvm_cpuid_base();

	return kvm_cpuid_base;
}

bool kvm_para_available(void)
{
	return kvm_cpuid_base() != 0;
}
EXPORT_SYMBOL_GPL(kvm_para_available);

unsigned int kvm_arch_para_features(void)
{
	return cpuid_eax(kvm_cpuid_base() | KVM_CPUID_FEATURES);
}

unsigned int kvm_arch_para_hints(void)
{
	return cpuid_edx(kvm_cpuid_base() | KVM_CPUID_FEATURES);
}
EXPORT_SYMBOL_GPL(kvm_arch_para_hints);

static uint32_t __init kvm_detect(void)
{
	return kvm_cpuid_base();
}

static void __init kvm_apic_init(void)
{
#ifdef CONFIG_SMP
	if (pv_ipi_supported())
		kvm_setup_pv_ipi();
#endif
}

static bool __init kvm_msi_ext_dest_id(void)
{
	return kvm_para_has_feature(KVM_FEATURE_MSI_EXT_DEST_ID);
}

static void __init kvm_init_platform(void)
{
	kvmclock_init();
	x86_platform.apic_post_init = kvm_apic_init;
}

#if defined(CONFIG_AMD_MEM_ENCRYPT)
static void kvm_sev_es_hcall_prepare(struct ghcb *ghcb, struct pt_regs *regs)
{
	/* RAX and CPL are already in the GHCB */
	ghcb_set_rbx(ghcb, regs->bx);
	ghcb_set_rcx(ghcb, regs->cx);
	ghcb_set_rdx(ghcb, regs->dx);
	ghcb_set_rsi(ghcb, regs->si);
}

static bool kvm_sev_es_hcall_finish(struct ghcb *ghcb, struct pt_regs *regs)
{
	/* No checking of the return state needed */
	return true;
}
#endif

const __initconst struct hypervisor_x86 x86_hyper_kvm = {
	.name				= "KVM",
	.detect				= kvm_detect,
	.type				= X86_HYPER_KVM,
	.init.guest_late_init		= kvm_guest_init,
	.init.x2apic_available		= kvm_para_available,
	.init.msi_ext_dest_id		= kvm_msi_ext_dest_id,
	.init.init_platform		= kvm_init_platform,
#if defined(CONFIG_AMD_MEM_ENCRYPT)
	.runtime.sev_es_hcall_prepare	= kvm_sev_es_hcall_prepare,
	.runtime.sev_es_hcall_finish	= kvm_sev_es_hcall_finish,
#endif
};

static __init int activate_jump_labels(void)
{
	if (has_steal_clock) {
		static_key_slow_inc(&paravirt_steal_enabled);
		if (steal_acc)
			static_key_slow_inc(&paravirt_steal_rq_enabled);
	}

	return 0;
}
arch_initcall(activate_jump_labels);

#ifdef CONFIG_PARAVIRT_SPINLOCKS

/* Kick a cpu by its apicid. Used to wake up a halted vcpu */
static void kvm_kick_cpu(int cpu)
{
	int apicid;
	unsigned long flags = 0;

	apicid = per_cpu(x86_cpu_to_apicid, cpu);
	kvm_hypercall2(KVM_HC_KICK_CPU, flags, apicid);
}

#include <asm/qspinlock.h>

static void kvm_wait(u8 *ptr, u8 val)
{
	if (in_nmi())
		return;

	/*
	 * halt until it's our turn and kicked. Note that we do safe halt
	 * for irq enabled case to avoid hang when lock info is overwritten
	 * in irq spinlock slowpath and no spurious interrupt occur to save us.
	 */
	if (irqs_disabled()) {
		if (READ_ONCE(*ptr) == val)
			halt();
	} else {
		local_irq_disable();

		if (READ_ONCE(*ptr) == val)
			safe_halt();

		local_irq_enable();
	}
}

#ifdef CONFIG_X86_32
__visible bool __kvm_vcpu_is_preempted(long cpu)
{
	struct kvm_steal_time *src = &per_cpu(steal_time, cpu);

	return !!(src->preempted & KVM_VCPU_PREEMPTED);
}
PV_CALLEE_SAVE_REGS_THUNK(__kvm_vcpu_is_preempted);

#else

#include <asm/asm-offsets.h>

extern bool __raw_callee_save___kvm_vcpu_is_preempted(long);

/*
 * Hand-optimize version for x86-64 to avoid 8 64-bit register saving and
 * restoring to/from the stack.
 */
asm(
".pushsection .text;"
".global __raw_callee_save___kvm_vcpu_is_preempted;"
".type __raw_callee_save___kvm_vcpu_is_preempted, @function;"
"__raw_callee_save___kvm_vcpu_is_preempted:"
"movq	__per_cpu_offset(,%rdi,8), %rax;"
"cmpb	$0, " __stringify(KVM_STEAL_TIME_preempted) "+steal_time(%rax);"
"setne	%al;"
"ret;"
".size __raw_callee_save___kvm_vcpu_is_preempted, .-__raw_callee_save___kvm_vcpu_is_preempted;"
".popsection");

#endif

/*
 * Setup pv_lock_ops to exploit KVM_FEATURE_PV_UNHALT if present.
 */
void __init kvm_spinlock_init(void)
{
	/*
	 * In case host doesn't support KVM_FEATURE_PV_UNHALT there is still an
	 * advantage of keeping virt_spin_lock_key enabled: virt_spin_lock() is
	 * preferred over native qspinlock when vCPU is preempted.
	 */
	if (!kvm_para_has_feature(KVM_FEATURE_PV_UNHALT)) {
		pr_info("PV spinlocks disabled, no host support\n");
		return;
	}

	/*
	 * Disable PV spinlocks and use native qspinlock when dedicated pCPUs
	 * are available.
	 */
	if (kvm_para_has_hint(KVM_HINTS_REALTIME)) {
		pr_info("PV spinlocks disabled with KVM_HINTS_REALTIME hints\n");
		goto out;
	}

	if (num_possible_cpus() == 1) {
		pr_info("PV spinlocks disabled, single CPU\n");
		goto out;
	}

	if (nopvspin) {
		pr_info("PV spinlocks disabled, forced by \"nopvspin\" parameter\n");
		goto out;
	}

	pr_info("PV spinlocks enabled\n");

	__pv_init_lock_hash();
	pv_ops.lock.queued_spin_lock_slowpath = __pv_queued_spin_lock_slowpath;
	pv_ops.lock.queued_spin_unlock =
		PV_CALLEE_SAVE(__pv_queued_spin_unlock);
	pv_ops.lock.wait = kvm_wait;
	pv_ops.lock.kick = kvm_kick_cpu;

	if (kvm_para_has_feature(KVM_FEATURE_STEAL_TIME)) {
		pv_ops.lock.vcpu_is_preempted =
			PV_CALLEE_SAVE(__kvm_vcpu_is_preempted);
	}
	/*
	 * When PV spinlock is enabled which is preferred over
	 * virt_spin_lock(), virt_spin_lock_key's value is meaningless.
	 * Just disable it anyway.
	 */
out:
	static_branch_disable(&virt_spin_lock_key);
}

#endif	/* CONFIG_PARAVIRT_SPINLOCKS */

#ifdef CONFIG_ARCH_CPUIDLE_HALTPOLL

static void kvm_disable_host_haltpoll(void *i)
{
	wrmsrl(MSR_KVM_POLL_CONTROL, 0);
}

static void kvm_enable_host_haltpoll(void *i)
{
	wrmsrl(MSR_KVM_POLL_CONTROL, 1);
}

void arch_haltpoll_enable(unsigned int cpu)
{
	if (!kvm_para_has_feature(KVM_FEATURE_POLL_CONTROL)) {
		pr_err_once("host does not support poll control\n");
		pr_err_once("host upgrade recommended\n");
		return;
	}

	/* Enable guest halt poll disables host halt poll */
	smp_call_function_single(cpu, kvm_disable_host_haltpoll, NULL, 1);
}
EXPORT_SYMBOL_GPL(arch_haltpoll_enable);

void arch_haltpoll_disable(unsigned int cpu)
{
	if (!kvm_para_has_feature(KVM_FEATURE_POLL_CONTROL))
		return;

	/* Disable guest halt poll enables host halt poll */
	smp_call_function_single(cpu, kvm_enable_host_haltpoll, NULL, 1);
}
EXPORT_SYMBOL_GPL(arch_haltpoll_disable);
#endif<|MERGE_RESOLUTION|>--- conflicted
+++ resolved
@@ -428,8 +428,6 @@
 	}
 }
 
-<<<<<<< HEAD
-=======
 static void kvm_guest_cpu_offline(bool shutdown)
 {
 	kvm_disable_steal_time();
@@ -451,7 +449,6 @@
 	return 0;
 }
 
->>>>>>> 8e0eb2fb
 #ifdef CONFIG_SMP
 
 static DEFINE_PER_CPU(cpumask_var_t, __pv_cpu_mask);
@@ -659,9 +656,6 @@
 {
 	kvm_cpu_online(raw_smp_processor_id());
 }
-<<<<<<< HEAD
-
-=======
 
 static struct syscore_ops kvm_syscore_ops = {
 	.suspend	= kvm_suspend,
@@ -697,7 +691,6 @@
 	kvm_guest_cpu_offline(true);
 	native_machine_crash_shutdown(regs);
 }
->>>>>>> 8e0eb2fb
 #endif
 
 static void __init kvm_guest_init(void)
