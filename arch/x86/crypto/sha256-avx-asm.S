--- conflicted
+++ resolved
@@ -347,12 +347,7 @@
 ## arg 3 : Num blocks
 ########################################################################
 .text
-<<<<<<< HEAD
 SYM_TYPED_FUNC_START(sha256_transform_avx)
-.align 32
-=======
-SYM_FUNC_START(sha256_transform_avx)
->>>>>>> f1a033cc
 	pushq   %rbx
 	pushq   %r12
 	pushq   %r13
