--- conflicted
+++ resolved
@@ -49,14 +49,6 @@
 /* Features which are dynamically enabled for a process on request */
 #define XFEATURE_MASK_USER_DYNAMIC	XFEATURE_MASK_XTILE_DATA
 
-/*
- * Features which are restored when returning to user space.
- * PKRU is not restored on return to user space because PKRU
- * is switched eagerly in switch_to() and flush_thread()
- */
-#define XFEATURE_MASK_USER_RESTORE	\
-	(XFEATURE_MASK_USER_SUPPORTED & ~XFEATURE_MASK_PKRU)
-
 /* All currently supported supervisor features */
 #define XFEATURE_MASK_SUPERVISOR_SUPPORTED (XFEATURE_MASK_PASID)
 
@@ -92,58 +84,6 @@
 				      XFEATURE_MASK_INDEPENDENT | \
 				      XFEATURE_MASK_SUPERVISOR_UNSUPPORTED)
 
-<<<<<<< HEAD
-#ifdef CONFIG_X86_64
-#define REX_PREFIX	"0x48, "
-#else
-#define REX_PREFIX
-#endif
-
-extern u64 xfeatures_mask_all;
-
-static inline u64 xfeatures_mask_supervisor(void)
-{
-	return xfeatures_mask_all & XFEATURE_MASK_SUPERVISOR_SUPPORTED;
-}
-
-/*
- * The xfeatures which are enabled in XCR0 and expected to be in ptrace
- * buffers and signal frames.
- */
-static inline u64 xfeatures_mask_uabi(void)
-{
-	return xfeatures_mask_all & XFEATURE_MASK_USER_SUPPORTED;
-}
-
-/*
- * The xfeatures which are restored by the kernel when returning to user
- * mode. This is not necessarily the same as xfeatures_mask_uabi() as the
- * kernel does not manage all XCR0 enabled features via xsave/xrstor as
- * some of them have to be switched eagerly on context switch and exec().
- */
-static inline u64 xfeatures_mask_restore_user(void)
-{
-	return xfeatures_mask_all & XFEATURE_MASK_USER_RESTORE;
-}
-
-/*
- * Like xfeatures_mask_restore_user() but additionally restors the
- * supported supervisor states.
- */
-static inline u64 xfeatures_mask_fpstate(void)
-{
-	return xfeatures_mask_all & \
-		(XFEATURE_MASK_USER_RESTORE | XFEATURE_MASK_SUPERVISOR_SUPPORTED);
-}
-
-static inline u64 xfeatures_mask_independent(void)
-{
-	if (!boot_cpu_has(X86_FEATURE_ARCH_LBR))
-		return XFEATURE_MASK_INDEPENDENT & ~XFEATURE_MASK_LBR;
-
-	return XFEATURE_MASK_INDEPENDENT;
-}
-=======
 /*
  * The feature mask required to restore FPU state:
  * - All user states which are not eagerly switched in switch_to()/exec()
@@ -158,32 +98,12 @@
  */
 #define XFEATURE_MASK_SIGFRAME_INITOPT	(XFEATURE_MASK_XTILE | \
 					 XFEATURE_MASK_USER_DYNAMIC)
->>>>>>> df0cc57e
 
 extern u64 xstate_fx_sw_bytes[USER_XSTATE_FX_SW_WORDS];
 
 extern void __init update_regset_xstate_info(unsigned int size,
 					     u64 xstate_mask);
 
-<<<<<<< HEAD
-void *get_xsave_addr(struct xregs_state *xsave, int xfeature_nr);
-int xfeature_size(int xfeature_nr);
-int copy_uabi_from_kernel_to_xstate(struct xregs_state *xsave, const void *kbuf);
-int copy_sigframe_from_user_to_xstate(struct xregs_state *xsave, const void __user *ubuf);
-
-void xsaves(struct xregs_state *xsave, u64 mask);
-void xrstors(struct xregs_state *xsave, u64 mask);
-
-enum xstate_copy_mode {
-	XSTATE_COPY_FP,
-	XSTATE_COPY_FX,
-	XSTATE_COPY_XSAVE,
-};
-
-struct membuf;
-void copy_xstate_to_uabi_buf(struct membuf to, struct task_struct *tsk,
-			     enum xstate_copy_mode mode);
-=======
 int xfeature_size(int xfeature_nr);
 
 void xsaves(struct xregs_state *xsave, u64 mask);
@@ -208,6 +128,5 @@
 	return false;
 }
 #endif
->>>>>>> df0cc57e
 
 #endif