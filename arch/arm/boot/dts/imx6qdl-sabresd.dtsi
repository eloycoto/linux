--- conflicted
+++ resolved
@@ -181,10 +181,7 @@
 				MX6QDL_PAD_NANDF_CLE__GPIO6_IO07 0x80000000
 				MX6QDL_PAD_ENET_TXD1__GPIO1_IO29 0x80000000
 				MX6QDL_PAD_EIM_D22__GPIO3_IO22  0x80000000
-<<<<<<< HEAD
-=======
 				MX6QDL_PAD_ENET_CRS_DV__GPIO1_IO25 0x80000000
->>>>>>> d8ec26d7
 			>;
 		};
 	};
@@ -215,15 +212,12 @@
 	};
 };
 
-<<<<<<< HEAD
-=======
 &pwm1 {
 	pinctrl-names = "default";
 	pinctrl-0 = <&pinctrl_pwm0_1>;
 	status = "okay";
 };
 
->>>>>>> d8ec26d7
 &ssi2 {
 	fsl,mode = "i2s-slave";
 	status = "okay";
